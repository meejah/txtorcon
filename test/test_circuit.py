--- conflicted
+++ resolved
@@ -2,20 +2,8 @@
 from twisted.internet import defer
 from zope.interface import implements
 
-<<<<<<< HEAD
 from txtorcon import Circuit, Stream, TorControlProtocol, TorState
 from txtorcon.interface import IRouterContainer, ICircuitListener, ICircuitContainer, CircuitListenerMixin, ITorControlProtocol
-
-class FakeTorControlProtocol(object):
-    implements(ITorControlProtocol)  # not really, just close_circuit
-
-    def close_circuit(self, circuit):
-        self.deferred = defer.Deferred()
-        return self.deferred
-=======
-from txtorcon import Circuit, Stream
-from txtorcon.interface import IRouterContainer, ICircuitListener, ICircuitContainer, CircuitListenerMixin
->>>>>>> 5a5b1f67
 
 class FakeTorController(object):
     implements(IRouterContainer, ICircuitListener, ICircuitContainer)
