from zope.interface import implements
from zope.interface.verify import verifyClass
from twisted.trial import unittest
from twisted.test import proto_helpers
from twisted.python.failure import Failure
from twisted.internet import task, defer
from twisted.internet.interfaces import IStreamClientEndpoint, IReactorCore

import os
import tempfile

from mock import patch

from txtorcon import TorControlProtocol
from txtorcon import TorProtocolError
from txtorcon import TorState
from txtorcon import Stream
from txtorcon import Circuit
from txtorcon import build_tor_connection
from txtorcon import build_local_tor_connection
from txtorcon import build_timeout_circuit
from txtorcon import CircuitBuildTimedOutError
from txtorcon.interface import ITorControlProtocol
from txtorcon.interface import IStreamAttacher
from txtorcon.interface import ICircuitListener
from txtorcon.interface import IStreamListener
from txtorcon.interface import StreamListenerMixin
from txtorcon.interface import CircuitListenerMixin


class CircuitListener(object):
    implements(ICircuitListener)

    def __init__(self, expected):
        "expect is a list of tuples: (event, {key:value, key1:value1, ..})"
        self.expected = expected

    def checker(self, state, circuit, arg=None):
        if self.expected[0][0] != state:
            raise RuntimeError(
                'Expected event "%s" not "%s".' %
                (self.expected[0][0], state)
            )
        for (k, v) in self.expected[0][1].items():
            if k == 'arg':
                if v != arg:
                    raise RuntimeError(
                        'Expected argument to have value "%s", not "%s"' % (arg, v)
                    )
            elif getattr(circuit, k) != v:
                raise RuntimeError(
                    'Expected attribute "%s" to have value "%s", not "%s"' %
                    (k, v, getattr(circuit, k))
                )
        self.expected = self.expected[1:]

    def circuit_new(self, circuit):
        self.checker('new', circuit)

    def circuit_launched(self, circuit):
        self.checker('launched', circuit)

    def circuit_extend(self, circuit, router):
        self.checker('extend', circuit, router)

    def circuit_built(self, circuit):
        self.checker('built', circuit)

    def circuit_closed(self, circuit, **kw):
        self.checker('closed', circuit, **kw)

    def circuit_failed(self, circuit, **kw):
        self.checker('failed', circuit, **kw)


class StreamListener(object):
    implements(IStreamListener)

    def __init__(self, expected):
        "expect is a list of tuples: (event, {key:value, key1:value1, ..})"
        self.expected = expected

    def checker(self, state, stream, arg=None):
        if self.expected[0][0] != state:
            raise RuntimeError(
                'Expected event "%s" not "%s".' % (self.expected[0][0], state)
            )
        for (k, v) in self.expected[0][1].items():
            if k == 'arg':
                if v != arg:
                    raise RuntimeError(
                        'Expected argument to have value "%s", not "%s"' %
                        (arg, v)
                    )
            elif getattr(stream, k) != v:
                raise RuntimeError(
                    'Expected attribute "%s" to have value "%s", not "%s"' %
                    (k, v, getattr(stream, k))
                )
        self.expected = self.expected[1:]

    def stream_new(self, stream):
        self.checker('new', stream)

    def stream_succeeded(self, stream):
        self.checker('succeeded', stream)

    def stream_attach(self, stream, circuit):
        self.checker('attach', stream, circuit)

    def stream_closed(self, stream):
        self.checker('closed', stream)

    def stream_failed(self, stream, reason, remote_reason):
        self.checker('failed', stream, reason)


class FakeReactor:
    implements(IReactorCore)

    def __init__(self, test):
        self.test = test

    def addSystemEventTrigger(self, *args):
        self.test.assertEqual(args[0], 'before')
        self.test.assertEqual(args[1], 'shutdown')
        self.test.assertEqual(args[2], self.test.state.undo_attacher)
        return 1

    def removeSystemEventTrigger(self, id):
        self.test.assertEqual(id, 1)

    def connectTCP(self, *args, **kw):
        """for testing build_tor_connection"""
        raise RuntimeError('connectTCP: ' + str(args))

    def connectUNIX(self, *args, **kw):
        """for testing build_tor_connection"""
        raise RuntimeError('connectUNIX: ' + str(args))


class FakeCircuit(Circuit):

    def __init__(self, id=-999):
        self.streams = []
        self.id = id
        self.state = 'BOGUS'


class FakeEndpoint:
    implements(IStreamClientEndpoint)

    def get_info_raw(self, keys):
        ans = '\r\n'.join(map(lambda k: '%s=' % k, keys.split()))
        return defer.succeed(ans)

    def get_info_incremental(self, key, linecb):
        linecb('%s=' % key)
        return defer.succeed('')

    def connect(self, protocol_factory):
        self.proto = TorControlProtocol()
        self.proto.transport = proto_helpers.StringTransport()
        self.proto.get_info_raw = self.get_info_raw
        self.proto.get_info_incremental = self.get_info_incremental
        self.proto._set_valid_events(
            'GUARD STREAM CIRC NS NEWCONSENSUS ORCONN NEWDESC ADDRMAP STATUS_GENERAL'
        )

        return defer.succeed(self.proto)


class FakeEndpointAnswers:
    implements(IStreamClientEndpoint)

    def __init__(self, answers):
        self.answers = answers
        # since we use pop() we need these to be "backwards"
        self.answers.reverse()

    def get_info_raw(self, keys):
        ans = ''
        for k in keys.split():
            if len(self.answers) == 0:
                raise TorProtocolError(551, "ran out of answers")
            ans += '%s=%s\r\n' % (k, self.answers.pop())
        return ans[:-2]                 # don't want trailing \r\n

    def get_info_incremental(self, key, linecb):
        linecb('%s=%s' % (key, self.answers.pop()))
        return defer.succeed('')

    def connect(self, protocol_factory):
        self.proto = TorControlProtocol()
        self.proto.transport = proto_helpers.StringTransport()
        self.proto.get_info_raw = self.get_info_raw
        self.proto.get_info_incremental = self.get_info_incremental
        self.proto._set_valid_events(
            'GUARD STREAM CIRC NS NEWCONSENSUS ORCONN NEWDESC ADDRMAP STATUS_GENERAL'
        )

        return defer.succeed(self.proto)


class BootstrapTests(unittest.TestCase):

    def confirm_proto(self, x):
        self.assertTrue(isinstance(x, TorControlProtocol))
        self.assertTrue(x.post_bootstrap.called)

    def confirm_state(self, x):
        self.assertTrue(isinstance(x, TorState))
        self.assertTrue(x.post_bootstrap.called)
        return x

    def test_build(self):
        p = FakeEndpoint()
        d = build_tor_connection(p, build_state=False)
        d.addCallback(self.confirm_proto)
        p.proto.post_bootstrap.callback(p.proto)
        return d

    def test_build_tcp(self):
        d = build_tor_connection((FakeReactor(self), '127.0.0.1', 1234))
        d.addCallback(self.fail)
        d.addErrback(lambda x: None)
        return d

    def test_build_unix(self):
        tf = tempfile.NamedTemporaryFile()
        d = build_tor_connection((FakeReactor(self), tf.name))
        d.addCallback(self.fail)
        d.addErrback(lambda x: None)
        return d

    def test_build_unix_wrong_permissions(self):
        self.assertRaises(
            ValueError,
            build_tor_connection,
            (FakeReactor(self), 'a non-existant filename')
        )

    def test_build_wrong_size_tuple(self):
        self.assertRaises(TypeError, build_tor_connection, (1, 2, 3, 4))

    def test_build_wrong_args_entirely(self):
        self.assertRaises(
            TypeError,
            build_tor_connection,
            'incorrect argument'
        )

    def confirm_pid(self, state):
        self.assertEqual(state.tor_pid, 1234)

    def confirm_no_pid(self, state):
        self.assertEqual(state.tor_pid, 0)

    def test_build_with_answers(self):
        p = FakeEndpointAnswers(['',     # ns/all
                                 '',     # circuit-status
                                 '',     # stream-status
                                 '',     # address-mappings/all
                                 '',     # entry-guards
                                 '1234'  # PID
                                 ])

        d = build_tor_connection(p, build_state=True)
        d.addCallback(self.confirm_state).addErrback(self.fail)
        d.addCallback(self.confirm_pid).addErrback(self.fail)
        p.proto.post_bootstrap.callback(p.proto)
        return d

    def test_build_with_answers_no_pid(self):
        p = FakeEndpointAnswers(['',    # ns/all
                                 '',    # circuit-status
                                 '',    # stream-status
                                 '',    # address-mappings/all
                                 ''     # entry-guards
                                 ])

        d = build_tor_connection(p, build_state=True)
        d.addCallback(self.confirm_state)
        d.addCallback(self.confirm_no_pid)
        p.proto.post_bootstrap.callback(p.proto)
        return d

    def test_build_with_answers_guards_unfound_entry(self):
        p = FakeEndpointAnswers(['',    # ns/all
                                 '',    # circuit-status
                                 '',    # stream-status
                                 '',    # address-mappings/all
                                 '\n\nkerblam up\nOK\n'     # entry-guards
                                 ])

        d = build_tor_connection(p, build_state=True)
        d.addCallback(self.confirm_state)
        d.addCallback(self.confirm_no_pid)
        p.proto.post_bootstrap.callback(p.proto)
        return d

    def test_build_local_unix(self):
        reactor = FakeReactor(self)
        d = build_local_tor_connection(reactor)
        d.addErrback(lambda _: None)
        return d

    def test_build_local_tcp(self):
        reactor = FakeReactor(self)
        d = build_local_tor_connection(reactor, socket=None)
        d.addErrback(lambda _: None)
        return d


class StateTests(unittest.TestCase):

    def setUp(self):
        self.protocol = TorControlProtocol()
        self.state = TorState(self.protocol)
        # avoid spew in trial logs; state prints this by default
        self.state._attacher_error = lambda f: f
        self.protocol.connectionMade = lambda: None
        self.transport = proto_helpers.StringTransport()
        self.protocol.makeConnection(self.transport)

    def test_close_stream_with_attacher(self):
        class MyAttacher(object):
            implements(IStreamAttacher)

            def __init__(self):
                self.streams = []

            def attach_stream(self, stream, circuits):
                self.streams.append(stream)
                return None

        attacher = MyAttacher()
        self.state.set_attacher(attacher, FakeReactor(self))
        self.state._stream_update("76 CLOSED 0 www.example.com:0 REASON=DONE")

    def test_attacher_error_handler(self):
        # make sure error-handling "does something" that isn't blowing up
        with patch('sys.stdout') as fake_stdout:
            TorState(self.protocol)._attacher_error(Failure(RuntimeError("quote")))

    def test_stream_update(self):
        # we use a circuit ID of 0 so it doesn't try to look anything
        # up but it's not really correct to have a SUCCEEDED w/o a
        # valid circuit, I don't think
        self.state._stream_update('1610 SUCCEEDED 0 74.125.224.243:80')
        self.assertTrue(1610 in self.state.streams)

    def test_single_streams(self):
        self.state.circuits[496] = FakeCircuit(496)
        self.state._stream_status(
            'stream-status=123 SUCCEEDED 496 www.example.com:6667'
        )
        self.assertEqual(len(self.state.streams), 1)

    def test_multiple_streams(self):
        self.state.circuits[496] = FakeCircuit(496)
        self.state._stream_status(
            '\r\n'.join([
                'stream-status=',
                '123 SUCCEEDED 496 www.example.com:6667',
                '124 SUCCEEDED 496 www.example.com:6667',
            ])
        )
        self.assertEqual(len(self.state.streams), 2)

    def send(self, line):
        self.protocol.dataReceived(line.strip() + "\r\n")

    @defer.inlineCallbacks
    def test_bootstrap_callback(self):
        '''
        FIXME: something is still screwy with this; try throwing an
        exception from TorState.bootstrap and we'll just hang...
        '''

        from test_torconfig import FakeControlProtocol
        protocol = FakeControlProtocol(
            [
                "ns/all=",  # ns/all
                "",  # circuit-status
                "",  # stream-status
                "",  # address-mappings/all
                "entry-guards=\r\n$0000000000000000000000000000000000000000=name up\r\n$1111111111111111111111111111111111111111=foo up\r\n$9999999999999999999999999999999999999999=eman unusable 2012-01-01 22:00:00\r\n",  # entry-guards
                "99999",  # process/pid
                "??",  # ip-to-country/0.0.0.0
            ]
        )

        state = yield TorState.from_protocol(protocol)

        self.assertEqual(len(state.entry_guards), 2)
        self.assertTrue('$0000000000000000000000000000000000000000' in state.entry_guards)
        self.assertTrue('$1111111111111111111111111111111111111111' in state.entry_guards)
        self.assertEqual(len(state.unusable_entry_guards), 1)
        self.assertTrue('$9999999999999999999999999999999999999999' in state.unusable_entry_guards[0])

    def test_bootstrap_existing_addresses(self):
        '''
        FIXME: something is still screwy with this; try throwing an
        exception from TorState.bootstrap and we'll just hang...
        '''

        d = self.state.post_bootstrap

        clock = task.Clock()
        self.state.addrmap.scheduler = clock

        self.protocol._set_valid_events(' '.join(self.state.event_map.keys()))
        self.state._bootstrap()

        self.send("250+ns/all=")
        self.send(".")
        self.send("250 OK")

        self.send("250+circuit-status=")
        self.send(".")
        self.send("250 OK")

        self.send("250-stream-status=")
        self.send("250 OK")

        self.send("250+address-mappings/all=")
        self.send('www.example.com 127.0.0.1 "2012-01-01 00:00:00"')
        self.send('subdomain.example.com 10.0.0.0 "2012-01-01 00:01:02"')
        self.send('.')
        self.send('250 OK')

        for ignored in self.state.event_map.items():
            self.send("250 OK")

        self.send("250-entry-guards=")
        self.send("250 OK")

        self.send("250 OK")

        self.assertEqual(len(self.state.addrmap.addr), 2)
        self.assertTrue('www.example.com' in self.state.addrmap.addr)
        self.assertTrue('subdomain.example.com' in self.state.addrmap.addr)

        return d

    def test_bootstrap_single_existing_circuit(self):
        '''
        test with exactly one circuit. should probably test with 2 as
        well, since there was a bug with the handling of just one.
        '''

        d = self.state.post_bootstrap

        clock = task.Clock()
        self.state.addrmap.scheduler = clock

        self.protocol._set_valid_events(' '.join(self.state.event_map.keys()))
        self.state._bootstrap()

        self.send("250+ns/all=")
        self.send(".")
        self.send("250 OK")

        self.send("250-circuit-status=123 BUILT PURPOSE=GENERAL")
        self.send("250 OK")

        self.send("250-stream-status=")
        self.send("250 OK")

        self.send("250+address-mappings/all=")
        self.send('.')
        self.send('250 OK')

        for ignored in self.state.event_map.items():
            self.send("250 OK")

        self.send("250-entry-guards=")
        self.send("250 OK")

        self.send("250 OK")

        self.assertTrue(self.state.find_circuit(123))
        self.assertEquals(len(self.state.circuits), 1)

        return d

    def test_unset_attacher(self):

        class MyAttacher(object):
            implements(IStreamAttacher)

            def attach_stream(self, stream, circuits):
                return None

        fr = FakeReactor(self)
        self.state.set_attacher(MyAttacher(), fr)
        self.send("250 OK")
        self.state.set_attacher(None, fr)
        self.send("250 OK")
        self.assertEqual(
            self.transport.value(),
            'SETCONF __LeaveStreamsUnattached=1\r\nSETCONF'
            ' __LeaveStreamsUnattached=0\r\n'
        )

    def test_attacher(self):
        class MyAttacher(object):
            implements(IStreamAttacher)

            def __init__(self):
                self.streams = []
                self.answer = None

            def attach_stream(self, stream, circuits):
                self.streams.append(stream)
                return self.answer

        attacher = MyAttacher()
        self.state.set_attacher(attacher, FakeReactor(self))
        events = 'GUARD STREAM CIRC NS NEWCONSENSUS ORCONN NEWDESC ADDRMAP STATUS_GENERAL'
        self.protocol._set_valid_events(events)
        self.state._add_events()
        for ignored in self.state.event_map.items():
            self.send("250 OK")

        self.send("650 STREAM 1 NEW 0 ca.yahoo.com:80 SOURCE_ADDR=127.0.0.1:54327 PURPOSE=USER")
        self.send("650 STREAM 1 REMAP 0 87.248.112.181:80 SOURCE=CACHE")
        self.assertEqual(len(attacher.streams), 1)
        self.assertEqual(attacher.streams[0].id, 1)
        self.assertEqual(len(self.protocol.commands), 1)
        self.assertEqual(self.protocol.commands[0][1], 'ATTACHSTREAM 1 0')

        # we should totally ignore .exit URIs
        attacher.streams = []
        self.send("650 STREAM 2 NEW 0 10.0.0.0.$E11D2B2269CC25E67CA6C9FB5843497539A74FD0.exit:80 SOURCE_ADDR=127.0.0.1:12345 PURPOSE=TIME")
        self.assertEqual(len(attacher.streams), 0)
        self.assertEqual(len(self.protocol.commands), 1)

        # we should NOT ignore .onion URIs
        attacher.streams = []
        self.send("650 STREAM 3 NEW 0 xxxxxxxxxxxxxxxx.onion:80 SOURCE_ADDR=127.0.0.1:12345 PURPOSE=TIME")
        self.assertEqual(len(attacher.streams), 1)
        self.assertEqual(len(self.protocol.commands), 2)
        self.assertEqual(self.protocol.commands[1][1], 'ATTACHSTREAM 3 0')

        # normal attach
        circ = FakeCircuit(1)
        circ.state = 'BUILT'
        self.state.circuits[1] = circ
        attacher.answer = circ
        self.send("650 STREAM 4 NEW 0 xxxxxxxxxxxxxxxx.onion:80 SOURCE_ADDR=127.0.0.1:12345 PURPOSE=TIME")
        self.assertEqual(len(attacher.streams), 2)
        self.assertEqual(len(self.protocol.commands), 3)
        self.assertEqual(self.protocol.commands[2][1], 'ATTACHSTREAM 4 1')

    def test_attacher_defer(self):
        class MyAttacher(object):
            implements(IStreamAttacher)

            def __init__(self, answer):
                self.streams = []
                self.answer = answer

            def attach_stream(self, stream, circuits):
                self.streams.append(stream)
                return defer.succeed(self.answer)

        self.state.circuits[1] = FakeCircuit(1)
        self.state.circuits[1].state = 'BUILT'
        attacher = MyAttacher(self.state.circuits[1])
        self.state.set_attacher(attacher, FakeReactor(self))

        # boilerplate to finish enough set-up in the protocol so it
        # works
        events = 'GUARD STREAM CIRC NS NEWCONSENSUS ORCONN NEWDESC ADDRMAP STATUS_GENERAL'
        self.protocol._set_valid_events(events)
        self.state._add_events()
        for ignored in self.state.event_map.items():
            self.send("250 OK")

        self.send("650 STREAM 1 NEW 0 ca.yahoo.com:80 SOURCE_ADDR=127.0.0.1:54327 PURPOSE=USER")
        self.send("650 STREAM 1 REMAP 0 87.248.112.181:80 SOURCE=CACHE")
        self.assertEqual(len(attacher.streams), 1)
        self.assertEqual(attacher.streams[0].id, 1)
        self.assertEqual(len(self.protocol.commands), 1)
        self.assertEqual(self.protocol.commands[0][1], 'ATTACHSTREAM 1 1')

    @defer.inlineCallbacks
    def test_attacher_errors(self):
        class MyAttacher(object):
            implements(IStreamAttacher)

            def __init__(self, answer):
                self.streams = []
                self.answer = answer

            def attach_stream(self, stream, circuits):
                return self.answer

        self.state.circuits[1] = FakeCircuit(1)
        attacher = MyAttacher(FakeCircuit(2))
        self.state.set_attacher(attacher, FakeReactor(self))

        stream = Stream(self.state)
        stream.id = 3
        msg = ''
        try:
            yield self.state._maybe_attach(stream)
        except Exception, e:
            msg = str(e)
        self.assertTrue('circuit unknown' in msg)

        attacher.answer = self.state.circuits[1]
        msg = ''
        try:
            yield self.state._maybe_attach(stream)
        except Exception, e:
            msg = str(e)
        self.assertTrue('only attach to BUILT' in msg)

        attacher.answer = 'not a Circuit instance'
        msg = ''
        try:
            yield self.state._maybe_attach(stream)
        except Exception, e:
            msg = str(e)
        self.assertTrue('Circuit instance' in msg)

    def test_attacher_no_attach(self):
        class MyAttacher(object):
            implements(IStreamAttacher)

            def __init__(self):
                self.streams = []

            def attach_stream(self, stream, circuits):
                self.streams.append(stream)
                return TorState.DO_NOT_ATTACH

        attacher = MyAttacher()
        self.state.set_attacher(attacher, FakeReactor(self))
        events = 'GUARD STREAM CIRC NS NEWCONSENSUS ORCONN NEWDESC ADDRMAP STATUS_GENERAL'
        self.protocol._set_valid_events(events)
        self.state._add_events()
        for ignored in self.state.event_map.items():
            self.send("250 OK")

        self.transport.clear()
        self.send("650 STREAM 1 NEW 0 ca.yahoo.com:80 SOURCE_ADDR=127.0.0.1:54327 PURPOSE=USER")
        self.send("650 STREAM 1 REMAP 0 87.248.112.181:80 SOURCE=CACHE")
        self.assertEqual(len(attacher.streams), 1)
        self.assertEqual(attacher.streams[0].id, 1)
        print self.transport.value()
        self.assertEqual(self.transport.value(), '')

    def test_close_stream_with_id(self):
        stream = Stream(self.state)
        stream.id = 1

        self.state.streams[1] = stream
        self.state.close_stream(stream)
        self.assertEqual(self.transport.value(), 'CLOSESTREAM 1 1\r\n')

    def test_close_stream_with_stream(self):
        stream = Stream(self.state)
        stream.id = 1

        self.state.streams[1] = stream
        self.state.close_stream(stream.id)
        self.assertEqual(self.transport.value(), 'CLOSESTREAM 1 1\r\n')

    def test_close_stream_invalid_reason(self):
        stream = Stream(self.state)
        stream.id = 1
        self.state.streams[1] = stream
        self.assertRaises(
            ValueError,
            self.state.close_stream,
            stream,
            'FOO_INVALID_REASON'
        )

    def test_close_circuit_with_id(self):
        circuit = Circuit(self.state)
        circuit.id = 1

        self.state.circuits[1] = circuit
        self.state.close_circuit(circuit.id)
        self.assertEqual(self.transport.value(), 'CLOSECIRCUIT 1\r\n')

    def test_close_circuit_with_circuit(self):
        circuit = Circuit(self.state)
        circuit.id = 1

        self.state.circuits[1] = circuit
        self.state.close_circuit(circuit)
        self.assertEqual(self.transport.value(), 'CLOSECIRCUIT 1\r\n')

    def test_close_circuit_with_flags(self):
        circuit = Circuit(self.state)
        circuit.id = 1
        # try:
        #     self.state.close_circuit(circuit.id, IfUnused=True)
        #     self.assertTrue(False)
        # except KeyError:
        #     pass

        self.state.circuits[1] = circuit
        self.state.close_circuit(circuit.id, IfUnused=True)
        self.assertEqual(self.transport.value(), 'CLOSECIRCUIT 1 IfUnused\r\n')

    def test_circuit_destroy(self):
        self.state._circuit_update('365 LAUNCHED PURPOSE=GENERAL')
        self.assertTrue(365 in self.state.circuits)
        self.state._circuit_update('365 FAILED $E11D2B2269CC25E67CA6C9FB5843497539A74FD0=eris,$50DD343021E509EB3A5A7FD0D8A4F8364AFBDCB5=venus,$253DFF1838A2B7782BE7735F74E50090D46CA1BC=chomsky PURPOSE=GENERAL REASON=TIMEOUT')
        self.assertTrue(365 not in self.state.circuits)

    def test_circuit_destroy_already(self):
        self.state._circuit_update('365 LAUNCHED PURPOSE=GENERAL')
        self.assertTrue(365 in self.state.circuits)
        self.state._circuit_update('365 CLOSED $E11D2B2269CC25E67CA6C9FB5843497539A74FD0=eris,$50DD343021E509EB3A5A7FD0D8A4F8364AFBDCB5=venus,$253DFF1838A2B7782BE7735F74E50090D46CA1BC=chomsky PURPOSE=GENERAL REASON=TIMEOUT')
        self.assertTrue(365 not in self.state.circuits)
        self.state._circuit_update('365 CLOSED $E11D2B2269CC25E67CA6C9FB5843497539A74FD0=eris,$50DD343021E509EB3A5A7FD0D8A4F8364AFBDCB5=venus,$253DFF1838A2B7782BE7735F74E50090D46CA1BC=chomsky PURPOSE=GENERAL REASON=TIMEOUT')
        self.assertTrue(365 not in self.state.circuits)

    def test_circuit_listener(self):
        events = 'CIRC STREAM ORCONN BW DEBUG INFO NOTICE WARN ERR NEWDESC ADDRMAP AUTHDIR_NEWDESCS DESCCHANGED NS STATUS_GENERAL STATUS_CLIENT STATUS_SERVER GUARD STREAM_BW CLIENTS_SEEN NEWCONSENSUS BUILDTIMEOUT_SET'
        self.protocol._set_valid_events(events)
        self.state._add_events()
        for ignored in self.state.event_map.items():
            self.send("250 OK")

        # we use this router later on in an EXTEND
        self.state._update_network_status("""ns/all=
r PPrivCom012 2CGDscCeHXeV/y1xFrq1EGqj5g4 QX7NVLwx7pwCuk6s8sxB4rdaCKI 2011-12-20 08:34:19 84.19.178.6 9001 0
s Fast Guard Running Stable Unnamed Valid
w Bandwidth=51500
p reject 1-65535""")

        expected = [('new', {'id': 456}),
                    ('launched', {}),
                    ('extend', {'id': 123})
                    ]
        listen = CircuitListener(expected)
        # first add a Circuit before we listen
        self.protocol.dataReceived("650 CIRC 123 LAUNCHED PURPOSE=GENERAL\r\n")
        self.assertEqual(len(self.state.circuits), 1)

        # make sure we get added to existing circuits
        self.state.add_circuit_listener(listen)
        self.assertTrue(listen in self.state.circuits.values()[0].listeners)

        # now add a Circuit after we started listening
        self.protocol.dataReceived("650 CIRC 456 LAUNCHED PURPOSE=GENERAL\r\n")
        self.assertEqual(len(self.state.circuits), 2)
        self.assertTrue(listen in self.state.circuits.values()[0].listeners)
        self.assertTrue(listen in self.state.circuits.values()[1].listeners)

        # now update the first Circuit to ensure we're really, really
        # listening
        self.protocol.dataReceived("650 CIRC 123 EXTENDED $D82183B1C09E1D7795FF2D7116BAB5106AA3E60E~PPrivCom012 PURPOSE=GENERAL\r\n")
        self.assertEqual(len(listen.expected), 0)

    def test_router_from_id_invalid_key(self):
        self.failUnlessRaises(KeyError, self.state.router_from_id, 'somethingcompletelydifferent..thatis42long')

    def test_router_from_named_router(self):
        r = self.state.router_from_id('$AAAAAAAAAAAAAAAAAAAAAAAAAAAAAAAAAAAAAAAA=foo')
        self.assertEqual(r.id_hex, '$AAAAAAAAAAAAAAAAAAAAAAAAAAAAAAAAAAAAAAAA')
        self.assertEqual(r.unique_name, 'foo')

    def confirm_router_state(self, x):
        self.assertTrue('$624926802351575FF7E4E3D60EFA3BFB56E67E8A' in self.state.routers)
        router = self.state.routers['$624926802351575FF7E4E3D60EFA3BFB56E67E8A']
        self.assertTrue('exit' in router.flags)
        self.assertTrue('fast' in router.flags)
        self.assertTrue('guard' in router.flags)
        self.assertTrue('hsdir' in router.flags)
        self.assertTrue('named' in router.flags)
        self.assertTrue('running' in router.flags)
        self.assertTrue('stable' in router.flags)
        self.assertTrue('v2dir' in router.flags)
        self.assertTrue('valid' in router.flags)
        self.assertTrue('futureproof' in router.flags)
        self.assertEqual(router.bandwidth, 518000)
        self.assertTrue(router.accepts_port(43))
        self.assertTrue(router.accepts_port(53))
        self.assertTrue(not router.accepts_port(44))
        self.assertTrue(router.accepts_port(989))
        self.assertTrue(router.accepts_port(990))
        self.assertTrue(not router.accepts_port(991))
        self.assertTrue(not router.accepts_port(988))

    def test_router_with_ipv6_address(self):
        self.state._update_network_status("""ns/all=
r PPrivCom012 2CGDscCeHXeV/y1xFrq1EGqj5g4 QX7NVLwx7pwCuk6s8sxB4rdaCKI 2011-12-20 08:34:19 84.19.178.6 9001 0
a [2001:0:0:0::0]:4321
s Fast Guard Running Stable Named Valid
w Bandwidth=51500
p reject 1-65535""")
        self.assertEqual(len(self.state.routers_by_name['PPrivCom012'][0].ip_v6), 1)
        self.assertEqual(self.state.routers_by_name['PPrivCom012'][0].ip_v6[0], '[2001:0:0:0::0]:4321')

    def test_invalid_routers(self):
        try:
            self.state._update_network_status('''ns/all=
r fake YkkmgCNRV1/35OPWDvo7+1bmfoo tanLV/4ZfzpYQW0xtGFqAa46foo 2011-12-12 16:29:16 12.45.56.78 443 80
r fake YkkmgCNRV1/35OPWDvo7+1bmfoo tanLV/4ZfzpYQW0xtGFqAa46foo 2011-12-12 16:29:16 12.45.56.78 443 80
s Exit Fast Guard HSDir Named Running Stable V2Dir Valid FutureProof
w Bandwidth=518000
p accept 43,53,79-81,110,143,194,220,443,953,989-990,993,995,1194,1293,1723,1863,2082-2083,2086-2087,2095-2096,3128,4321,5050,5190,5222-5223,6679,6697,7771,8000,8008,8080-8081,8090,8118,8123,8181,8300,8443,8888
.''')
            self.fail()

        except RuntimeError, e:
            self.assertTrue('"s "' in str(e))

    def test_routers_no_policy(self):
        """
        ensure we can parse a router descriptor which has no p line
        """

        self.state._update_network_status('''ns/all=
r fake YkkmgCNRV1/35OPWDvo7+1bmfoo tanLV/4ZfzpYQW0xtGFqAa46foo 2011-12-12 16:29:16 12.45.56.78 443 80
s Exit Fast Guard HSDir Named Running Stable V2Dir Valid FutureProof
w Bandwidth=518000
r PPrivCom012 2CGDscCeHXeV/y1xFrq1EGqj5g4 QX7NVLwx7pwCuk6s8sxB4rdaCKI 2011-12-20 08:34:19 84.19.178.6 9001 0
s Exit Fast Guard HSDir Named Running Stable V2Dir Valid FutureProof
w Bandwidth=518000
p accept 43,53,79-81,110,143,194,220,443,953,989-990,993,995,1194,1293,1723,1863,2082-2083,2086-2087,2095-2096,3128,4321,5050,5190,5222-5223,6679,6697,7771,8000,8008,8080-8081,8090,8118,8123,8181,8300,8443,8888
.''')
        self.assertTrue('fake' in self.state.routers.keys())
        self.assertTrue('PPrivCom012' in self.state.routers.keys())

    def test_routers_no_bandwidth(self):
        """
        ensure we can parse a router descriptor which has no w line
        """

        self.state._update_network_status('''ns/all=
r fake YkkmgCNRV1/35OPWDvo7+1bmfoo tanLV/4ZfzpYQW0xtGFqAa46foo 2011-12-12 16:29:16 12.45.56.78 443 80
s Exit Fast Guard HSDir Named Running Stable V2Dir Valid FutureProof
r PPrivCom012 2CGDscCeHXeV/y1xFrq1EGqj5g4 QX7NVLwx7pwCuk6s8sxB4rdaCKI 2011-12-20 08:34:19 84.19.178.6 9001 0
s Exit Fast Guard HSDir Named Running Stable V2Dir Valid FutureProof
w Bandwidth=518000
p accept 43,53,79-81,110,143,194,220,443,953,989-990,993,995,1194,1293,1723,1863,2082-2083,2086-2087,2095-2096,3128,4321,5050,5190,5222-5223,6679,6697,7771,8000,8008,8080-8081,8090,8118,8123,8181,8300,8443,8888
.''')
        self.assertTrue('fake' in self.state.routers.keys())
        self.assertTrue('PPrivCom012' in self.state.routers.keys())

    def test_router_factory(self):
        self.state._update_network_status('''ns/all=
r fake YkkmgCNRV1/35OPWDvo7+1bmfoo tanLV/4ZfzpYQW0xtGFqAa46foo 2011-12-12 16:29:16 12.45.56.78 443 80
s Exit Fast Guard HSDir Named Running Stable V2Dir Valid FutureProof
w Bandwidth=518000
p accept 43,53,79-81,110,143,194,220,443,953,989-990,993,995,1194,1293,1723,1863,2082-2083,2086-2087,2095-2096,3128,4321,5050,5190,5222-5223,6679,6697,7771,8000,8008,8080-8081,8090,8118,8123,8181,8300,8443,8888
r fake YxxmgCNRV1/35OPWDvo7+1bmfoo tanLV/4ZfzpYQW0xtGFqAa46foo 2011-12-12 16:29:16 12.45.56.78 443 80
s Exit Fast Guard HSDir Named Running Stable V2Dir Valid FutureProof
w Bandwidth=543000
p accept 43,53
.''')
        self.assertTrue('$624926802351575FF7E4E3D60EFA3BFB56E67E8A' in self.state.routers)
        r = self.state.routers['$624926802351575FF7E4E3D60EFA3BFB56E67E8A']
        self.assertEqual(r.controller, self.state.protocol)
        self.assertEqual(r.bandwidth, 518000)
        self.assertEqual(len(self.state.routers_by_name['fake']), 2)

        # now we do an update
        self.state._update_network_status('''ns/all=
r fake YkkmgCNRV1/35OPWDvo7+1bmfoo tanLV/4ZfzpYQW0xtGFqAa46foo 2011-12-12 16:29:16 12.45.56.78 443 80
s Exit Fast Guard HSDir Named Running Stable V2Dir Valid FutureProof Authority
w Bandwidth=543000
p accept 43,53,79-81,110,143,194,220,443,953,989-990,993,995,1194,1293,1723,1863,2082-2083,2086-2087,2095-2096,3128,4321,5050,5190,5222-5223,6679,6697,7771,8000,8008,8080-8081,8090,8118,8123,8181,8300,8443,8888
.''')
        self.assertEqual(r.bandwidth, 543000)

    def test_empty_stream_update(self):
        self.state._stream_update('''stream-status=''')

    def test_addrmap(self):
        self.state._addr_map('example.com 127.0.0.1 "2012-01-01 00:00:00" EXPIRES=NEVER')

    def test_double_newconsensus(self):
        """
        The arrival of a second NEWCONSENSUS event causes parsing
        errors.
        """

        # bootstrap the TorState so we can send it a "real" 650
        # update

        self.protocol._set_valid_events(' '.join(self.state.event_map.keys()))
        self.state._bootstrap()

        self.send("250+ns/all=")
        self.send(".")
        self.send("250 OK")

        self.send("250+circuit-status=")
        self.send(".")
        self.send("250 OK")

        self.send("250-stream-status=")
        self.send("250 OK")

        self.send("250-address-mappings/all=")
        self.send('250 OK')

        for ignored in self.state.event_map.items():
            self.send("250 OK")

        self.send("250-entry-guards=")
        self.send("250 OK")

        self.send("250 OK")

        # state is now bootstrapped, we can send our NEWCONSENSUS update

        self.protocol.dataReceived('\r\n'.join('''650+NEWCONSENSUS
r Unnamed ABJlguUFz1lvQS0jq8nhTdRiXEk /zIVUg1tKMUeyUBoyimzorbQN9E 2012-05-23 01:10:22 219.94.255.254 9001 0
s Fast Guard Running Stable Valid
w Bandwidth=166
p reject 1-65535
.
650 OK
'''.split('\n')))

        self.protocol.dataReceived('\r\n'.join('''650+NEWCONSENSUS
r Unnamed ABJlguUFz1lvQS0jq8nhTdRiXEk /zIVUg1tKMUeyUBoyimzorbQN9E 2012-05-23 01:10:22 219.94.255.254 9001 0
s Fast Guard Running Stable Valid
w Bandwidth=166
p reject 1-65535
.
650 OK
'''.split('\n')))

        self.assertTrue('Unnamed' in self.state.routers)
        self.assertTrue('$00126582E505CF596F412D23ABC9E14DD4625C49' in self.state.routers)

    def test_NEWCONSENSUS_ends_with_OK_on_w(self):
        """
        The arrival of a second NEWCONSENSUS event causes parsing
        errors.
        """

        # bootstrap the TorState so we can send it a "real" 650
        # update

        self.protocol._set_valid_events(' '.join(self.state.event_map.keys()))
        self.state._bootstrap()

        self.send("250+ns/all=")
        self.send(".")
        self.send("250 OK")

        self.send("250+circuit-status=")
        self.send(".")
        self.send("250 OK")

        self.send("250-stream-status=")
        self.send("250 OK")

        self.send("250-address-mappings/all=")
        self.send('250 OK')

        for ignored in self.state.event_map.items():
            self.send("250 OK")

        self.send("250-entry-guards=")
        self.send("250 OK")

        self.send("250 OK")

        # state is now bootstrapped, we can send our NEWCONSENSUS update

        self.protocol.dataReceived('\r\n'.join('''650+NEWCONSENSUS
r Unnamed ABJlguUFz1lvQS0jq8nhTdRiXEk /zIVUg1tKMUeyUBoyimzorbQN9E 2012-05-23 01:10:22 219.94.255.254 9001 0
s Fast Guard Running Stable Valid
w Bandwidth=166
.
650 OK
'''.split('\n')))

        self.assertTrue('Unnamed' in self.state.routers)
        self.assertTrue('$00126582E505CF596F412D23ABC9E14DD4625C49' in self.state.routers)

    def test_NEWCONSENSUS_ends_with_OK_on_s(self):
        """
        The arrival of a second NEWCONSENSUS event causes parsing
        errors.
        """

        # bootstrap the TorState so we can send it a "real" 650
        # update

        self.protocol._set_valid_events(' '.join(self.state.event_map.keys()))
        self.state._bootstrap()

        self.send("250+ns/all=")
        self.send(".")
        self.send("250 OK")

        self.send("250+circuit-status=")
        self.send(".")
        self.send("250 OK")

        self.send("250-stream-status=")
        self.send("250 OK")

        self.send("250-address-mappings/all=")
        self.send('250 OK')

        for ignored in self.state.event_map.items():
            self.send("250 OK")

        self.send("250-entry-guards=")
        self.send("250 OK")

        self.send("250 OK")

        # state is now bootstrapped, we can send our NEWCONSENSUS update

        self.protocol.dataReceived('\r\n'.join('''650+NEWCONSENSUS
r Unnamed ABJlguUFz1lvQS0jq8nhTdRiXEk /zIVUg1tKMUeyUBoyimzorbQN9E 2012-05-23 01:10:22 219.94.255.254 9001 0
s Fast Guard Running Stable Valid
.
650 OK
'''.split('\n')))

        self.assertTrue('Unnamed' in self.state.routers)
        self.assertTrue('$00126582E505CF596F412D23ABC9E14DD4625C49' in self.state.routers)

    def test_stream_create(self):
        self.state._stream_update('1610 NEW 0 1.2.3.4:56')
        self.assertTrue(1610 in self.state.streams)

    def test_stream_destroy(self):
        self.state._stream_update('1610 NEW 0 1.2.3.4:56')
        self.assertTrue(1610 in self.state.streams)
        self.state._stream_update("1610 FAILED 0 www.example.com:0 REASON=DONE REMOTE_REASON=FAILED")
        self.assertTrue(1610 not in self.state.streams)

    def test_stream_detach(self):
        circ = FakeCircuit(1)
        circ.state = 'BUILT'
        self.state.circuits[1] = circ

        self.state._stream_update('1610 NEW 0 1.2.3.4:56')
        self.assertTrue(1610 in self.state.streams)
        self.state._stream_update("1610 SUCCEEDED 1 4.3.2.1:80")
        self.assertEqual(self.state.streams[1610].circuit, circ)

        self.state._stream_update("1610 DETACHED 0 www.example.com:0 REASON=DONE REMOTE_REASON=FAILED")
        self.assertEqual(self.state.streams[1610].circuit, None)

    def test_stream_listener(self):
        self.protocol._set_valid_events('CIRC STREAM ORCONN BW DEBUG INFO NOTICE WARN ERR NEWDESC ADDRMAP AUTHDIR_NEWDESCS DESCCHANGED NS STATUS_GENERAL STATUS_CLIENT STATUS_SERVER GUARD STREAM_BW CLIENTS_SEEN NEWCONSENSUS BUILDTIMEOUT_SET')
        self.state._add_events()
        for ignored in self.state.event_map.items():
            self.send("250 OK")

        expected = [('new', {}),
                    ]
        listen = StreamListener(expected)
        self.send("650 STREAM 77 NEW 0 www.yahoo.cn:80 SOURCE_ADDR=127.0.0.1:54315 PURPOSE=USER")
        self.state.add_stream_listener(listen)

        self.assertTrue(listen in self.state.streams.values()[0].listeners)
        self.assertEqual(len(self.state.streams), 1)
        self.assertEqual(len(listen.expected), 1)

        self.send("650 STREAM 78 NEW 0 www.yahoo.cn:80 SOURCE_ADDR=127.0.0.1:54315 PURPOSE=USER")
        self.assertEqual(len(self.state.streams), 2)
        self.assertEqual(len(listen.expected), 0)

    def test_build_circuit(self):
        class FakeRouter:
            def __init__(self, i):
                self.id_hex = i
                self.flags = []

        path = []
        for x in range(3):
            path.append(FakeRouter("$%040d" % x))
        # can't just check flags for guard status, need to know if
        # it's in the running Tor's notion of Entry Guards
        path[0].flags = ['guard']

        self.state.build_circuit(path, using_guards=True)
        self.assertEqual(self.transport.value(), 'EXTENDCIRCUIT 0 0000000000000000000000000000000000000000,0000000000000000000000000000000000000001,0000000000000000000000000000000000000002\r\n')
        # should have gotten a warning about this not being an entry
        # guard
        self.assertEqual(len(self.flushWarnings()), 1)

    def test_build_circuit_no_routers(self):
        self.state.build_circuit()
        self.assertEqual(self.transport.value(), 'EXTENDCIRCUIT 0\r\n')

    def test_build_circuit_unfound_router(self):
        self.state.build_circuit(routers=['AAAAAAAAAAAAAAAAAAAAAAAAAAAAAAAAAAAAAAAA'], using_guards=False)
        self.assertEqual(self.transport.value(), 'EXTENDCIRCUIT 0 AAAAAAAAAAAAAAAAAAAAAAAAAAAAAAAAAAAAAAAA\r\n')

    def circuit_callback(self, circ):
        self.assertTrue(isinstance(circ, Circuit))
        self.assertEqual(circ.id, 1234)

    def test_build_circuit_final_callback(self):
        class FakeRouter:
            def __init__(self, i):
                self.id_hex = i
                self.flags = []

        path = []
        for x in range(3):
            path.append(FakeRouter("$%040d" % x))
        # can't just check flags for guard status, need to know if
        # it's in the running Tor's notion of Entry Guards
        path[0].flags = ['guard']

        # FIXME TODO we should verify we get a circuit_new event for
        # this circuit

        d = self.state.build_circuit(path, using_guards=True)
        d.addCallback(self.circuit_callback)
        self.assertEqual(self.transport.value(), 'EXTENDCIRCUIT 0 0000000000000000000000000000000000000000,0000000000000000000000000000000000000001,0000000000000000000000000000000000000002\r\n')
        self.send('250 EXTENDED 1234')
        # should have gotten a warning about this not being an entry
        # guard
        self.assertEqual(len(self.flushWarnings()), 1)
        return d

    def test_build_circuit_error(self):
        """
        tests that we check the callback properly
        """

        try:
            self.state._find_circuit_after_extend("FOO 1234")
            self.assertTrue(False)
        except RuntimeError, e:
            self.assertTrue('Expected EXTENDED' in str(e))

    def test_listener_mixins(self):
        self.assertTrue(verifyClass(IStreamListener, StreamListenerMixin))
        self.assertTrue(verifyClass(ICircuitListener, CircuitListenerMixin))

    def test_build_circuit_timedout(self):
        class FakeRouter:
            def __init__(self, i):
                self.id_hex = i
                self.flags = []

        path = []
        for x in range(3):
            path.append(FakeRouter("$%040d" % x))
        # can't just check flags for guard status, need to know if
        # it's in the running Tor's notion of Entry Guards
        path[0].flags = ['guard']

        # FIXME TODO we should verify we get a circuit_new event for
        # this circuit
        timeout = 10
        clock = task.Clock()

        d = build_timeout_circuit(self.state, clock, path, timeout, using_guards=True)
        clock.advance(10)
        def check_for_timeout_error(f):
            self.assertTrue(isinstance(f.type(), CircuitBuildTimedOutError))
        d.addErrback(check_for_timeout_error)
        return d

    def test_build_circuit_not_timedout(self):
        class FakeCircuit:
            def when_built(self):
                return defer.succeed(self)
        class FakeTorState:
            def build_circuit(self, path, using_guards=False):
                self.d = defer.Deferred()
                circuit = FakeCircuit()
                self.d.callback(circuit)
                return self.d

        timeout = 10
        clock = task.Clock()
<<<<<<< HEAD
        fake_state = FakeTorState()
        path = [1,2,3]
        d = build_timeout_circuit(fake_state, clock, path, timeout, using_guards=True)
        d.addCallback(lambda circuit: self.failUnless(isinstance(circuit, FakeCircuit)))
=======
        d = build_timeout_circuit(self.state, clock, path, timeout, using_guards=True)
        d.addCallback(self.circuit_callback)

        self.assertEqual(self.transport.value(), 'EXTENDCIRCUIT 0 0000000000000000000000000000000000000000,0000000000000000000000000000000000000001,0000000000000000000000000000000000000002\r\n')
        self.send('250 EXTENDED 1234')
        # we can't just .send('650 CIRC 1234 BUILT') this because we
        # didn't fully hook up the protocol to the state, e.g. via
        # post_bootstrap etc.
        self.state.circuits[1234].update(['1234', 'BUILT'])
        # should have gotten a warning about this not being an entry
        # guard
        self.assertEqual(len(self.flushWarnings()), 1)
>>>>>>> f5d2431c
        return d<|MERGE_RESOLUTION|>--- conflicted
+++ resolved
@@ -1171,24 +1171,18 @@
         return d
 
     def test_build_circuit_not_timedout(self):
-        class FakeCircuit:
-            def when_built(self):
-                return defer.succeed(self)
-        class FakeTorState:
-            def build_circuit(self, path, using_guards=False):
-                self.d = defer.Deferred()
-                circuit = FakeCircuit()
-                self.d.callback(circuit)
-                return self.d
+        class FakeRouter:
+            def __init__(self, i):
+                self.id_hex = i
+                self.flags = []
+
+        path = []
+        for x in range(3):
+            path.append(FakeRouter("$%040d" % x))
+        path[0].flags = ['guard']
 
         timeout = 10
         clock = task.Clock()
-<<<<<<< HEAD
-        fake_state = FakeTorState()
-        path = [1,2,3]
-        d = build_timeout_circuit(fake_state, clock, path, timeout, using_guards=True)
-        d.addCallback(lambda circuit: self.failUnless(isinstance(circuit, FakeCircuit)))
-=======
         d = build_timeout_circuit(self.state, clock, path, timeout, using_guards=True)
         d.addCallback(self.circuit_callback)
 
@@ -1201,5 +1195,4 @@
         # should have gotten a warning about this not being an entry
         # guard
         self.assertEqual(len(self.flushWarnings()), 1)
->>>>>>> f5d2431c
         return d