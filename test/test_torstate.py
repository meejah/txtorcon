--- conflicted
+++ resolved
@@ -148,10 +148,7 @@
         self.id = id
         self.state = 'BOGUS'
 
-<<<<<<< HEAD
-
-=======
->>>>>>> eb829a30
+
 @implementer(IStreamClientEndpoint)
 class FakeEndpoint:
 
@@ -441,15 +438,9 @@
         self.assertTrue('subdomain.example.com' in self.state.addrmap.addr)
         self.assertTrue('10.0.0.0' in self.state.addrmap.addr)
         self.assertTrue('127.0.0.1' in self.state.addrmap.addr)
-<<<<<<< HEAD
-        self.assertEqual('127.0.0.1', str(self.state.addrmap.find('www.example.com').ip))
-        self.assertEqual('www.example.com', self.state.addrmap.find('127.0.0.1').name)
-        self.assertEqual('10.0.0.0', str(self.state.addrmap.find('subdomain.example.com').ip))
-=======
         self.assertEqual(IPv4Address(u'127.0.0.1'), self.state.addrmap.find('www.example.com').ip)
         self.assertEqual('www.example.com', self.state.addrmap.find('127.0.0.1').name)
         self.assertEqual(IPv4Address(u'10.0.0.0'), self.state.addrmap.find('subdomain.example.com').ip)
->>>>>>> eb829a30
         self.assertEqual('subdomain.example.com', self.state.addrmap.find('10.0.0.0').name)
 
         return d
@@ -504,7 +495,6 @@
                 return None
 
         fr = FakeReactor(self)
-<<<<<<< HEAD
         attacher0 = MyAttacher()
         attacher1 = MyAttacher()
         self.state.add_attacher(attacher0, fr)
@@ -531,13 +521,6 @@
         self.state.remove_attacher(attacher0, fr)
         self.send(b"250 OK")
 
-=======
-        attacher = MyAttacher()
-        self.state.set_attacher(attacher, fr)
-        self.send(b"250 OK")
-        self.state.set_attacher(None, fr)
-        self.send(b"250 OK")
->>>>>>> eb829a30
         self.assertEqual(
             self.transport.value(),
             b'SETCONF __LeaveStreamsUnattached=1\r\nSETCONF'
@@ -568,7 +551,6 @@
         for ignored in self.state.event_map.items():
             self.send(b"250 OK")
 
-<<<<<<< HEAD
         # before we set our attacher, we do a remap and ensure we
         # DON'T issue any commands to Tor
         self.send(b"650 STREAM 5 NEW 0 ca.yahoo.com:80 SOURCE_ADDR=127.0.0.1:54327 PURPOSE=USER")
@@ -578,8 +560,6 @@
         attacher = MyAttacher()
         self.state.add_attacher(attacher, FakeReactor(self))
 
-=======
->>>>>>> eb829a30
         self.send(b"650 STREAM 1 NEW 0 ca.yahoo.com:80 SOURCE_ADDR=127.0.0.1:54327 PURPOSE=USER")
         self.send(b"650 STREAM 1 REMAP 0 87.248.112.181:80 SOURCE=CACHE")
         self.assertEqual(len(attacher.streams), 1)
@@ -609,7 +589,6 @@
         self.assertEqual(len(attacher.streams), 2)
         self.assertEqual(len(self.protocol.commands), 3)
         self.assertEqual(self.protocol.commands[2][1], b'ATTACHSTREAM 4 1')
-<<<<<<< HEAD
 
         # do an attachment where our attacher raises an error
         self.send(b"650 STREAM 999 NEW 0 ca.yahoo.com:80 SOURCE_ADDR=127.0.0.1:54327 PURPOSE=USER")
@@ -630,8 +609,6 @@
         self.assertEqual(len(attacher.fails), 2)
         self.assertTrue(isinstance(attacher.fails[1][1].value, RuntimeError))
         self.assertEqual(str(attacher.fails[1][1].value), "tor fails")
-=======
->>>>>>> eb829a30
 
     def test_attacher_defer(self):
         @implementer(IStreamAttacher)
@@ -1178,11 +1155,7 @@
         self.assertEqual(self.transport.value(), b'EXTENDCIRCUIT 0\r\n')
 
     def test_build_circuit_unfound_router(self):
-<<<<<<< HEAD
-        self.state.build_circuit(routers=['AAAAAAAAAAAAAAAAAAAAAAAAAAAAAAAAAAAAAAAA'], using_guards=False)
-=======
         self.state.build_circuit(routers=[b'AAAAAAAAAAAAAAAAAAAAAAAAAAAAAAAAAAAAAAAA'], using_guards=False)
->>>>>>> eb829a30
         self.assertEqual(self.transport.value(), b'EXTENDCIRCUIT 0 AAAAAAAAAAAAAAAAAAAAAAAAAAAAAAAAAAAAAAAA\r\n')
 
     def circuit_callback(self, circ):
