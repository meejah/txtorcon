from __future__ import print_function

from zope.interface import implementer, directlyProvides
from zope.interface.verify import verifyClass
from twisted.trial import unittest
from twisted.test import proto_helpers
from twisted.python.failure import Failure
from twisted.internet import task, defer
from twisted.internet.interfaces import IStreamClientEndpoint, IReactorCore

import tempfile
import six

from ipaddress import IPv4Address

from mock import patch, Mock

from txtorcon import TorControlProtocol
from txtorcon import TorProtocolError
from txtorcon import TorState
from txtorcon import Stream
from txtorcon import Circuit
from txtorcon import build_tor_connection
from txtorcon import build_local_tor_connection
from txtorcon import build_timeout_circuit
from txtorcon import CircuitBuildTimedOutError
from txtorcon.interface import IStreamAttacher
from txtorcon.interface import ICircuitListener
from txtorcon.interface import IStreamListener
from txtorcon.interface import StreamListenerMixin
from txtorcon.interface import CircuitListenerMixin
from txtorcon.circuit import _get_circuit_attacher
from txtorcon.circuit import _extract_reason

if six.PY3:
    from .py3_torstate import TorStatePy3Tests  # noqa


@implementer(ICircuitListener)
class CircuitListener(object):

    def __init__(self, expected):
        "expect is a list of tuples: (event, {key:value, key1:value1, ..})"
        self.expected = expected

    def checker(self, state, circuit, arg=None):
        if self.expected[0][0] != state:
            raise RuntimeError(
                'Expected event "%s" not "%s".' %
                (self.expected[0][0], state)
            )
        for (k, v) in self.expected[0][1].items():
            if k == 'arg':
                if v != arg:
                    raise RuntimeError(
                        'Expected argument to have value "%s", not "%s"' % (arg, v)
                    )
            elif getattr(circuit, k) != v:
                raise RuntimeError(
                    'Expected attribute "%s" to have value "%s", not "%s"' %
                    (k, v, getattr(circuit, k))
                )
        self.expected = self.expected[1:]

    def circuit_new(self, circuit):
        self.checker('new', circuit)

    def circuit_launched(self, circuit):
        self.checker('launched', circuit)

    def circuit_extend(self, circuit, router):
        self.checker('extend', circuit, router)

    def circuit_built(self, circuit):
        self.checker('built', circuit)

    def circuit_closed(self, circuit, **kw):
        self.checker('closed', circuit, **kw)

    def circuit_failed(self, circuit, **kw):
        self.checker('failed', circuit, **kw)


@implementer(IStreamListener)
class StreamListener(object):

    def __init__(self, expected):
        "expect is a list of tuples: (event, {key:value, key1:value1, ..})"
        self.expected = expected

    def checker(self, state, stream, arg=None):
        if self.expected[0][0] != state:
            raise RuntimeError(
                'Expected event "%s" not "%s".' % (self.expected[0][0], state)
            )
        for (k, v) in self.expected[0][1].items():
            if k == 'arg':
                if v != arg:
                    raise RuntimeError(
                        'Expected argument to have value "%s", not "%s"' %
                        (arg, v)
                    )
            elif getattr(stream, k) != v:
                raise RuntimeError(
                    'Expected attribute "%s" to have value "%s", not "%s"' %
                    (k, v, getattr(stream, k))
                )
        self.expected = self.expected[1:]

    def stream_new(self, stream):
        self.checker('new', stream)

    def stream_succeeded(self, stream):
        self.checker('succeeded', stream)

    def stream_attach(self, stream, circuit):
        self.checker('attach', stream, circuit)

    def stream_closed(self, stream):
        self.checker('closed', stream)

    def stream_failed(self, stream, reason, remote_reason):
        self.checker('failed', stream, reason)


@implementer(IReactorCore)
class FakeReactor:

    def __init__(self, test):
        self.test = test

    def addSystemEventTrigger(self, *args):
        self.test.assertEqual(args[0], 'before')
        self.test.assertEqual(args[1], 'shutdown')
        self.test.assertEqual(args[2], self.test.state.undo_attacher)
        return 1

    def removeSystemEventTrigger(self, id):
        self.test.assertEqual(id, 1)

    def connectTCP(self, *args, **kw):
        """for testing build_tor_connection"""
        raise RuntimeError('connectTCP: ' + str(args))

    def connectUNIX(self, *args, **kw):
        """for testing build_tor_connection"""
        raise RuntimeError('connectUNIX: ' + str(args))


class FakeCircuit(Circuit):

    def __init__(self, id=-999):
        self.streams = []
        self.id = id
        self.state = 'BOGUS'


@implementer(IStreamClientEndpoint)
class FakeEndpoint:

    def get_info_raw(self, keys):
        ans = '\r\n'.join(map(lambda k: '%s=' % k, keys.split()))
        return defer.succeed(ans)

    def get_info_incremental(self, key, linecb):
        linecb('%s=' % key)
        return defer.succeed('')

    def connect(self, protocol_factory):
        self.proto = TorControlProtocol()
        self.proto.transport = proto_helpers.StringTransport()
        self.proto.get_info_raw = self.get_info_raw
        self.proto.get_info_incremental = self.get_info_incremental
        self.proto._set_valid_events(
            'GUARD STREAM CIRC NS NEWCONSENSUS ORCONN NEWDESC ADDRMAP STATUS_GENERAL'
        )

        return defer.succeed(self.proto)


@implementer(IStreamClientEndpoint)
class FakeEndpointAnswers:

    def __init__(self, answers):
        self.answers = answers
        # since we use pop() we need these to be "backwards"
        self.answers.reverse()

    def get_info_raw(self, keys):
        ans = ''
        for k in keys.split():
            if len(self.answers) == 0:
                raise TorProtocolError(551, "ran out of answers")
            ans += '%s=%s\r\n' % (k, self.answers.pop())
        return ans[:-2]                 # don't want trailing \r\n

    def get_info_incremental(self, key, linecb):
        data = self.answers.pop().split('\n')
        if len(data) == 1:
            linecb('{}={}'.format(key, data[0]))
        else:
            linecb('{}='.format(key))
            for line in data:
                linecb(line)
        return defer.succeed('')

    def connect(self, protocol_factory):
        self.proto = TorControlProtocol()
        self.proto.transport = proto_helpers.StringTransport()
        self.proto.get_info_raw = self.get_info_raw
        self.proto.get_info_incremental = self.get_info_incremental
        self.proto._set_valid_events(
            'GUARD STREAM CIRC NS NEWCONSENSUS ORCONN NEWDESC ADDRMAP STATUS_GENERAL'
        )

        return defer.succeed(self.proto)


class BootstrapTests(unittest.TestCase):

    def confirm_proto(self, x):
        self.assertTrue(isinstance(x, TorControlProtocol))
        self.assertTrue(x.post_bootstrap.called)
        return x

    def confirm_state(self, x):
        self.assertIsInstance(x, TorState)
        self.assertTrue(x.post_bootstrap.called)
        return x

    def confirm_consensus(self, x):
        self.assertEqual(2, len(x.all_routers))
        self.assertIn('fake', x.routers)
        self.assertIn('ekaf', x.routers)
        return x

    def test_build(self):
        p = FakeEndpoint()
        d = build_tor_connection(p, build_state=False)
        d.addCallback(self.confirm_proto)
        p.proto.post_bootstrap.callback(p.proto)
        return d

    def test_build_tcp(self):
        d = build_tor_connection((FakeReactor(self), '127.0.0.1', 1234))
        d.addCallback(self.fail)
        d.addErrback(lambda x: None)
        return d

    def test_build_unix(self):
        tf = tempfile.NamedTemporaryFile()
        d = build_tor_connection((FakeReactor(self), tf.name))
        d.addCallback(self.fail)
        d.addErrback(lambda x: None)
        return d

    def test_build_unix_wrong_permissions(self):
        self.assertRaises(
            ValueError,
            build_tor_connection,
            (FakeReactor(self), 'a non-existant filename')
        )

    def test_build_wrong_size_tuple(self):
        self.assertRaises(TypeError, build_tor_connection, (1, 2, 3, 4))

    def test_build_wrong_args_entirely(self):
        self.assertRaises(
            TypeError,
            build_tor_connection,
            'incorrect argument'
        )

    def confirm_pid(self, state):
        self.assertEqual(state.tor_pid, 1234)
        return state

    def confirm_no_pid(self, state):
        self.assertEqual(state.tor_pid, 0)

    def test_build_with_answers(self):
        p = FakeEndpointAnswers(['',     # ns/all
                                 '',     # circuit-status
                                 '',     # stream-status
                                 '',     # address-mappings/all
                                 '',     # entry-guards
                                 '1234'  # PID
                                 ])

        d = build_tor_connection(p, build_state=True)
        d.addCallback(self.confirm_state).addErrback(self.fail)
        d.addCallback(self.confirm_pid).addErrback(self.fail)
        p.proto.post_bootstrap.callback(p.proto)
        return d

    def test_build_with_answers_ns(self):
        fake_consensus = '\n'.join([
            'r fake YkkmgCNRV1/35OPWDvo7+1bmfoo tanLV/4ZfzpYQW0xtGFqAa46foo 2011-12-12 16:29:16 11.11.11.11 443 80',
            's Exit Fast Guard HSDir Named Running Stable V2Dir Valid FutureProof',
            'r ekaf foooooooooooooooooooooooooo barbarbarbarbarbarbarbarbar 2011-11-11 16:30:00 22.22.22.22 443 80',
            's Exit Fast Guard HSDir Named Running Stable V2Dir Valid FutureProof',
            '',
        ])
        p = FakeEndpointAnswers([fake_consensus,     # ns/all
                                 '',     # circuit-status
                                 '',     # stream-status
                                 '',     # address-mappings/all
                                 '',     # entry-guards
                                 '1234'  # PID
                                 ])

        d = build_tor_connection(p, build_state=True)
        d.addCallback(self.confirm_state).addErrback(self.fail)
        d.addCallback(self.confirm_pid).addErrback(self.fail)
        d.addCallback(self.confirm_consensus).addErrback(self.fail)
        p.proto.post_bootstrap.callback(p.proto)
        return d

    def test_build_with_answers_no_pid(self):
        p = FakeEndpointAnswers(['',    # ns/all
                                 '',    # circuit-status
                                 '',    # stream-status
                                 '',    # address-mappings/all
                                 ''     # entry-guards
                                 ])

        d = build_tor_connection(p, build_state=True)
        d.addCallback(self.confirm_state)
        d.addCallback(self.confirm_no_pid)
        p.proto.post_bootstrap.callback(p.proto)
        return d

    def test_build_with_answers_guards_unfound_entry(self):
        p = FakeEndpointAnswers(['',    # ns/all
                                 '',    # circuit-status
                                 '',    # stream-status
                                 '',    # address-mappings/all
                                 '\n\nkerblam up\nOK\n'     # entry-guards
                                 ])

        d = build_tor_connection(p, build_state=True)
        d.addCallback(self.confirm_state)
        d.addCallback(self.confirm_no_pid)
        p.proto.post_bootstrap.callback(p.proto)
        return d

    def test_build_local_unix(self):
        reactor = FakeReactor(self)
        d = build_local_tor_connection(reactor)
        d.addErrback(lambda _: None)
        return d

    def test_build_local_tcp(self):
        reactor = FakeReactor(self)
        d = build_local_tor_connection(reactor, socket=None)
        d.addErrback(lambda _: None)
        return d


class UtilTests(unittest.TestCase):

    def test_extract_reason_no_reason(self):
        reason = _extract_reason(dict())
        self.assertEqual("unknown", reason)


class StateTests(unittest.TestCase):

    def setUp(self):
        self.protocol = TorControlProtocol()
        self.state = TorState(self.protocol)
        # avoid spew in trial logs; state prints this by default
        self.state._attacher_error = lambda f: f
        self.protocol.connectionMade = lambda: None
        self.transport = proto_helpers.StringTransport()
        self.protocol.makeConnection(self.transport)

    def test_close_stream_with_attacher(self):
        @implementer(IStreamAttacher)
        class MyAttacher(object):

            def __init__(self):
                self.streams = []

            def attach_stream(self, stream, circuits):
                self.streams.append(stream)
                return None

        attacher = MyAttacher()
        self.state.set_attacher(attacher, FakeReactor(self))
        self.state._stream_update("76 CLOSED 0 www.example.com:0 REASON=DONE")

    def test_attacher_error_handler(self):
        # make sure error-handling "does something" that isn't blowing up
        with patch('sys.stdout'):
            TorState(self.protocol)._attacher_error(Failure(RuntimeError("quote")))

    def test_stream_update(self):
        # we use a circuit ID of 0 so it doesn't try to look anything
        # up but it's not really correct to have a SUCCEEDED w/o a
        # valid circuit, I don't think
        self.state._stream_update('1610 SUCCEEDED 0 74.125.224.243:80')
        self.assertTrue(1610 in self.state.streams)

    def test_single_streams(self):
        self.state.circuits[496] = FakeCircuit(496)
        self.state._stream_status(
            'stream-status=123 SUCCEEDED 496 www.example.com:6667'
        )
        self.assertEqual(len(self.state.streams), 1)

    def test_multiple_streams(self):
        self.state.circuits[496] = FakeCircuit(496)
        self.state._stream_status(
            '\r\n'.join([
                'stream-status=',
                '123 SUCCEEDED 496 www.example.com:6667',
                '124 SUCCEEDED 496 www.example.com:6667',
            ])
        )
        self.assertEqual(len(self.state.streams), 2)

    def send(self, line):
        self.protocol.dataReceived(line.strip() + b"\r\n")

    @defer.inlineCallbacks
    def test_bootstrap_callback(self):
        '''
        FIXME: something is still screwy with this; try throwing an
        exception from TorState.bootstrap and we'll just hang...
        '''

        from .test_torconfig import FakeControlProtocol
        protocol = FakeControlProtocol(
            [
                "ns/all=",  # ns/all
                "",  # circuit-status
                "",  # stream-status
                "",  # address-mappings/all
                "entry-guards=\r\n$0000000000000000000000000000000000000000=name up\r\n$1111111111111111111111111111111111111111=foo up\r\n$9999999999999999999999999999999999999999=eman unusable 2012-01-01 22:00:00\r\n",  # entry-guards
                "99999",  # process/pid
                "??",  # ip-to-country/0.0.0.0
            ]
        )

        state = yield TorState.from_protocol(protocol)

        self.assertEqual(len(state.entry_guards), 2)
        self.assertTrue('$0000000000000000000000000000000000000000' in state.entry_guards)
        self.assertTrue('$1111111111111111111111111111111111111111' in state.entry_guards)
        self.assertEqual(len(state.unusable_entry_guards), 1)
        self.assertTrue('$9999999999999999999999999999999999999999' in state.unusable_entry_guards[0])

    def test_bootstrap_existing_addresses(self):
        '''
        FIXME: something is still screwy with this; try throwing an
        exception from TorState.bootstrap and we'll just hang...
        '''

        d = self.state.post_bootstrap

        clock = task.Clock()
        self.state.addrmap.scheduler = clock

        self.protocol._set_valid_events(' '.join(self.state.event_map.keys()))
        self.state._bootstrap()

        self.send(b"250+ns/all=")
        self.send(b".")
        self.send(b"250 OK")

        self.send(b"250+circuit-status=")
        self.send(b".")
        self.send(b"250 OK")

        self.send(b"250-stream-status=")
        self.send(b"250 OK")

        self.send(b"250+address-mappings/all=")
        self.send(b'www.example.com 127.0.0.1 "2012-01-01 00:00:00"')
        self.send(b'subdomain.example.com 10.0.0.0 "2012-01-01 00:01:02"')
        self.send(b".")
        self.send(b"250 OK")

        for ignored in self.state.event_map.items():
            self.send(b"250 OK")

        self.send(b"250-entry-guards=")
        self.send(b"250 OK")

        self.send(b"250 OK")

        self.assertEqual(len(self.state.addrmap.addr), 4)
        self.assertTrue('www.example.com' in self.state.addrmap.addr)
        self.assertTrue('subdomain.example.com' in self.state.addrmap.addr)
        self.assertTrue('10.0.0.0' in self.state.addrmap.addr)
        self.assertTrue('127.0.0.1' in self.state.addrmap.addr)
        self.assertEqual(IPv4Address(u'127.0.0.1'), self.state.addrmap.find('www.example.com').ip)
        self.assertEqual('www.example.com', self.state.addrmap.find('127.0.0.1').name)
        self.assertEqual(IPv4Address(u'10.0.0.0'), self.state.addrmap.find('subdomain.example.com').ip)
        self.assertEqual('subdomain.example.com', self.state.addrmap.find('10.0.0.0').name)

        return d

    def test_bootstrap_single_existing_circuit(self):
        '''
        test with exactly one circuit. should probably test with 2 as
        well, since there was a bug with the handling of just one.
        '''

        d = self.state.post_bootstrap

        clock = task.Clock()
        self.state.addrmap.scheduler = clock

        self.protocol._set_valid_events(' '.join(self.state.event_map.keys()))
        self.state._bootstrap()

        self.send(b"250+ns/all=")
        self.send(b".")
        self.send(b"250 OK")

        self.send(b"250-circuit-status=123 BUILT PURPOSE=GENERAL")
        self.send(b"250 OK")

        self.send(b"250-stream-status=")
        self.send(b"250 OK")

        self.send(b"250+address-mappings/all=")
        self.send(b".")
        self.send(b"250 OK")

        for ignored in self.state.event_map.items():
            self.send(b"250 OK")

        self.send(b"250-entry-guards=")
        self.send(b"250 OK")

        self.send(b"250 OK")

        self.assertTrue(self.state.find_circuit(123))
        self.assertEqual(len(self.state.circuits), 1)

        return d

    def test_unset_attacher(self):

        @implementer(IStreamAttacher)
        class MyAttacher(object):

            def attach_stream(self, stream, circuits):
                return None

        fr = FakeReactor(self)
        attacher = MyAttacher()
        self.state.set_attacher(attacher, fr)
        self.send(b"250 OK")
        self.state.set_attacher(None, fr)
        self.send(b"250 OK")
        self.assertEqual(
            self.transport.value(),
            b'SETCONF __LeaveStreamsUnattached=1\r\nSETCONF'
            b' __LeaveStreamsUnattached=0\r\n'
        )

    def test_attacher_twice(self):
        """
        It should be an error to set an attacher twice
        """
        @implementer(IStreamAttacher)
        class MyAttacher(object):
            pass

        attacher = MyAttacher()
        self.state.set_attacher(attacher, FakeReactor(self))
        # attach the *same* instance twice; not an error
        self.state.set_attacher(attacher, FakeReactor(self))
        with self.assertRaises(RuntimeError) as ctx:
            self.state.set_attacher(MyAttacher(), FakeReactor(self))
        self.assertTrue(
            "already have an attacher" in str(ctx.exception)
        )

    @defer.inlineCallbacks
    def _test_attacher_both_apis(self):
        """
        similar to above, but first set_attacher is implicit via
        Circuit.stream_via
        """
        reactor = Mock()
        directlyProvides(reactor, IReactorCore)

        @implementer(IStreamAttacher)
        class MyAttacher(object):
            pass

        circ = Circuit(self.state)
        circ.state = 'BUILT'

        # use the "preferred" API, which will set an attacher
        factory = Mock()
        proto = Mock()
        proto.when_done = Mock(return_value=defer.succeed(None))
        factory.connect = Mock(return_value=defer.succeed(proto))
        ep = circ.stream_via(reactor, 'meejah.ca', 443, factory)
        addr = Mock()
        addr.host = '10.0.0.1'
        addr.port = 1011
        ep._target_endpoint._get_address = Mock(return_value=defer.succeed(addr))
        attacher = yield _get_circuit_attacher(reactor, self.state)
        d = ep.connect('foo')
        stream = Mock()
        import ipaddress
        stream.source_addr = ipaddress.IPv4Address(u'10.0.0.1')
        stream.source_port = 1011
        attacher.attach_stream(stream, [])
        yield d

        # ...now use the low-level API (should be an error)
        with self.assertRaises(RuntimeError) as ctx:
            self.state.set_attacher(MyAttacher(), FakeReactor(self))
        self.assertTrue(
            "already have an attacher" in str(ctx.exception)
        )

    def test_attacher(self):
        @implementer(IStreamAttacher)
        class MyAttacher(object):

            def __init__(self):
                self.streams = []
                self.answer = None

            def attach_stream(self, stream, circuits):
                self.streams.append(stream)
                return self.answer

        attacher = MyAttacher()
        self.state.set_attacher(attacher, FakeReactor(self))
        events = 'GUARD STREAM CIRC NS NEWCONSENSUS ORCONN NEWDESC ADDRMAP STATUS_GENERAL'
        self.protocol._set_valid_events(events)
        self.state._add_events()
        for ignored in self.state.event_map.items():
            self.send(b"250 OK")

        self.send(b"650 STREAM 1 NEW 0 ca.yahoo.com:80 SOURCE_ADDR=127.0.0.1:54327 PURPOSE=USER")
        self.send(b"650 STREAM 1 REMAP 0 87.248.112.181:80 SOURCE=CACHE")
        self.assertEqual(len(attacher.streams), 1)
        self.assertEqual(attacher.streams[0].id, 1)
        self.assertEqual(len(self.protocol.commands), 1)
        self.assertEqual(self.protocol.commands[0][1], b'ATTACHSTREAM 1 0')

        # we should totally ignore .exit URIs
        attacher.streams = []
        self.send(b"650 STREAM 2 NEW 0 10.0.0.0.$E11D2B2269CC25E67CA6C9FB5843497539A74FD0.exit:80 SOURCE_ADDR=127.0.0.1:12345 PURPOSE=TIME")
        self.assertEqual(len(attacher.streams), 0)
        self.assertEqual(len(self.protocol.commands), 1)

        # we should NOT ignore .onion URIs
        attacher.streams = []
        self.send(b"650 STREAM 3 NEW 0 xxxxxxxxxxxxxxxx.onion:80 SOURCE_ADDR=127.0.0.1:12345 PURPOSE=TIME")
        self.assertEqual(len(attacher.streams), 1)
        self.assertEqual(len(self.protocol.commands), 2)
        self.assertEqual(self.protocol.commands[1][1], b'ATTACHSTREAM 3 0')

        # normal attach
        circ = FakeCircuit(1)
        circ.state = 'BUILT'
        self.state.circuits[1] = circ
        attacher.answer = circ
        self.send(b"650 STREAM 4 NEW 0 xxxxxxxxxxxxxxxx.onion:80 SOURCE_ADDR=127.0.0.1:12345 PURPOSE=TIME")
        self.assertEqual(len(attacher.streams), 2)
        self.assertEqual(len(self.protocol.commands), 3)
        self.assertEqual(self.protocol.commands[2][1], b'ATTACHSTREAM 4 1')

    def test_attacher_defer(self):
        @implementer(IStreamAttacher)
        class MyAttacher(object):

            def __init__(self, answer):
                self.streams = []
                self.answer = answer

            def attach_stream(self, stream, circuits):
                self.streams.append(stream)
                return defer.succeed(self.answer)

        self.state.circuits[1] = FakeCircuit(1)
        self.state.circuits[1].state = 'BUILT'
        attacher = MyAttacher(self.state.circuits[1])
        self.state.set_attacher(attacher, FakeReactor(self))

        # boilerplate to finish enough set-up in the protocol so it
        # works
        events = 'GUARD STREAM CIRC NS NEWCONSENSUS ORCONN NEWDESC ADDRMAP STATUS_GENERAL'
        self.protocol._set_valid_events(events)
        self.state._add_events()
        for ignored in self.state.event_map.items():
            self.send(b"250 OK")

        self.send(b"650 STREAM 1 NEW 0 ca.yahoo.com:80 SOURCE_ADDR=127.0.0.1:54327 PURPOSE=USER")
        self.send(b"650 STREAM 1 REMAP 0 87.248.112.181:80 SOURCE=CACHE")
        self.assertEqual(len(attacher.streams), 1)
        self.assertEqual(attacher.streams[0].id, 1)
        self.assertEqual(len(self.protocol.commands), 1)
        self.assertEqual(self.protocol.commands[0][1], b'ATTACHSTREAM 1 1')

    @defer.inlineCallbacks
    def test_attacher_errors(self):
        @implementer(IStreamAttacher)
        class MyAttacher(object):

            def __init__(self, answer):
                self.streams = []
                self.answer = answer

            def attach_stream(self, stream, circuits):
                return self.answer

        self.state.circuits[1] = FakeCircuit(1)
        attacher = MyAttacher(FakeCircuit(2))
        self.state.set_attacher(attacher, FakeReactor(self))

        stream = Stream(self.state)
        stream.id = 3
        msg = ''
        try:
            yield self.state._maybe_attach(stream)
        except Exception as e:
            msg = str(e)
        self.assertTrue('circuit unknown' in msg)

        attacher.answer = self.state.circuits[1]
        msg = ''
        try:
            yield self.state._maybe_attach(stream)
        except Exception as e:
            msg = str(e)
        self.assertTrue('only attach to BUILT' in msg)

        attacher.answer = 'not a Circuit instance'
        msg = ''
        try:
            yield self.state._maybe_attach(stream)
        except Exception as e:
            msg = str(e)
        self.assertTrue('Circuit instance' in msg)

    def test_attacher_no_attach(self):
        @implementer(IStreamAttacher)
        class MyAttacher(object):

            def __init__(self):
                self.streams = []

            def attach_stream(self, stream, circuits):
                self.streams.append(stream)
                return TorState.DO_NOT_ATTACH

        attacher = MyAttacher()
        self.state.set_attacher(attacher, FakeReactor(self))
        events = 'GUARD STREAM CIRC NS NEWCONSENSUS ORCONN NEWDESC ADDRMAP STATUS_GENERAL'
        self.protocol._set_valid_events(events)
        self.state._add_events()
        for ignored in self.state.event_map.items():
            self.send(b"250 OK")

        self.transport.clear()
        self.send(b"650 STREAM 1 NEW 0 ca.yahoo.com:80 SOURCE_ADDR=127.0.0.1:54327 PURPOSE=USER")
        self.send(b"650 STREAM 1 REMAP 0 87.248.112.181:80 SOURCE=CACHE")
        self.assertEqual(len(attacher.streams), 1)
        self.assertEqual(attacher.streams[0].id, 1)
        self.assertEqual(self.transport.value(), b'')

    def test_close_stream_with_id(self):
        stream = Stream(self.state)
        stream.id = 1

        self.state.streams[1] = stream
        self.state.close_stream(stream)
        self.assertEqual(self.transport.value(), b'CLOSESTREAM 1 1\r\n')

    def test_close_stream_with_stream(self):
        stream = Stream(self.state)
        stream.id = 1

        self.state.streams[1] = stream
        self.state.close_stream(stream.id)
        self.assertEqual(self.transport.value(), b'CLOSESTREAM 1 1\r\n')

    def test_close_stream_invalid_reason(self):
        stream = Stream(self.state)
        stream.id = 1
        self.state.streams[1] = stream
        self.assertRaises(
            ValueError,
            self.state.close_stream,
            stream,
            'FOO_INVALID_REASON'
        )

    def test_close_circuit_with_id(self):
        circuit = Circuit(self.state)
        circuit.id = 1

        self.state.circuits[1] = circuit
        self.state.close_circuit(circuit.id)
        self.assertEqual(self.transport.value(), b'CLOSECIRCUIT 1\r\n')

    def test_close_circuit_with_circuit(self):
        circuit = Circuit(self.state)
        circuit.id = 1

        self.state.circuits[1] = circuit
        self.state.close_circuit(circuit)
        self.assertEqual(self.transport.value(), b'CLOSECIRCUIT 1\r\n')

    def test_close_circuit_with_flags(self):
        circuit = Circuit(self.state)
        circuit.id = 1
        # try:
        #     self.state.close_circuit(circuit.id, IfUnused=True)
        #     self.assertTrue(False)
        # except KeyError:
        #     pass

        self.state.circuits[1] = circuit
        self.state.close_circuit(circuit.id, IfUnused=True)
        self.assertEqual(self.transport.value(), b'CLOSECIRCUIT 1 IfUnused\r\n')

    def test_circuit_destroy(self):
        self.state._circuit_update('365 LAUNCHED PURPOSE=GENERAL')
        self.assertTrue(365 in self.state.circuits)
        self.state._circuit_update('365 FAILED $E11D2B2269CC25E67CA6C9FB5843497539A74FD0=eris,$50DD343021E509EB3A5A7FD0D8A4F8364AFBDCB5=venus,$253DFF1838A2B7782BE7735F74E50090D46CA1BC=chomsky PURPOSE=GENERAL REASON=TIMEOUT')
        self.assertTrue(365 not in self.state.circuits)

    def test_circuit_destroy_already(self):
        self.state._circuit_update('365 LAUNCHED PURPOSE=GENERAL')
        self.assertTrue(365 in self.state.circuits)
        self.state._circuit_update('365 CLOSED $E11D2B2269CC25E67CA6C9FB5843497539A74FD0=eris,$50DD343021E509EB3A5A7FD0D8A4F8364AFBDCB5=venus,$253DFF1838A2B7782BE7735F74E50090D46CA1BC=chomsky PURPOSE=GENERAL REASON=TIMEOUT')
        self.assertTrue(365 not in self.state.circuits)
        self.state._circuit_update('365 CLOSED $E11D2B2269CC25E67CA6C9FB5843497539A74FD0=eris,$50DD343021E509EB3A5A7FD0D8A4F8364AFBDCB5=venus,$253DFF1838A2B7782BE7735F74E50090D46CA1BC=chomsky PURPOSE=GENERAL REASON=TIMEOUT')
        self.assertTrue(365 not in self.state.circuits)

    def test_circuit_listener(self):
        events = 'CIRC STREAM ORCONN BW DEBUG INFO NOTICE WARN ERR NEWDESC ADDRMAP AUTHDIR_NEWDESCS DESCCHANGED NS STATUS_GENERAL STATUS_CLIENT STATUS_SERVER GUARD STREAM_BW CLIENTS_SEEN NEWCONSENSUS BUILDTIMEOUT_SET'
        self.protocol._set_valid_events(events)
        self.state._add_events()
        for ignored in self.state.event_map.items():
            self.send(b"250 OK")

        # we use this router later on in an EXTEND
        self.state._update_network_status("""ns/all=
r PPrivCom012 2CGDscCeHXeV/y1xFrq1EGqj5g4 QX7NVLwx7pwCuk6s8sxB4rdaCKI 2011-12-20 08:34:19 84.19.178.6 9001 0
s Fast Guard Running Stable Unnamed Valid
w Bandwidth=51500
p reject 1-65535""")

        expected = [('new', {'id': 456}),
                    ('launched', {}),
                    ('extend', {'id': 123})
                    ]
        listen = CircuitListener(expected)
        # first add a Circuit before we listen
        self.protocol.dataReceived(b"650 CIRC 123 LAUNCHED PURPOSE=GENERAL\r\n")
        self.assertEqual(len(self.state.circuits), 1)

        # make sure we get added to existing circuits
        self.state.add_circuit_listener(listen)
        first_circuit = list(self.state.circuits.values())[0]
        self.assertTrue(listen in first_circuit.listeners)

        # now add a Circuit after we started listening
        self.protocol.dataReceived(b"650 CIRC 456 LAUNCHED PURPOSE=GENERAL\r\n")
        self.assertEqual(len(self.state.circuits), 2)
        self.assertTrue(listen in list(self.state.circuits.values())[0].listeners)
        self.assertTrue(listen in list(self.state.circuits.values())[1].listeners)

        # now update the first Circuit to ensure we're really, really
        # listening
        self.protocol.dataReceived(b"650 CIRC 123 EXTENDED $D82183B1C09E1D7795FF2D7116BAB5106AA3E60E~PPrivCom012 PURPOSE=GENERAL\r\n")
        self.assertEqual(len(listen.expected), 0)

    def test_router_from_id_invalid_key(self):
        self.failUnlessRaises(KeyError, self.state.router_from_id, 'somethingcompletelydifferent..thatis42long')

    def test_router_from_named_router(self):
        r = self.state.router_from_id('$AAAAAAAAAAAAAAAAAAAAAAAAAAAAAAAAAAAAAAAA=foo')
        self.assertEqual(r.id_hex, '$AAAAAAAAAAAAAAAAAAAAAAAAAAAAAAAAAAAAAAAA')
        self.assertEqual(r.unique_name, 'foo')

    def confirm_router_state(self, x):
        self.assertTrue('$624926802351575FF7E4E3D60EFA3BFB56E67E8A' in self.state.routers)
        router = self.state.routers['$624926802351575FF7E4E3D60EFA3BFB56E67E8A']
        self.assertTrue('exit' in router.flags)
        self.assertTrue('fast' in router.flags)
        self.assertTrue('guard' in router.flags)
        self.assertTrue('hsdir' in router.flags)
        self.assertTrue('named' in router.flags)
        self.assertTrue('running' in router.flags)
        self.assertTrue('stable' in router.flags)
        self.assertTrue('v2dir' in router.flags)
        self.assertTrue('valid' in router.flags)
        self.assertTrue('futureproof' in router.flags)
        self.assertEqual(router.bandwidth, 518000)
        self.assertTrue(router.accepts_port(43))
        self.assertTrue(router.accepts_port(53))
        self.assertTrue(not router.accepts_port(44))
        self.assertTrue(router.accepts_port(989))
        self.assertTrue(router.accepts_port(990))
        self.assertTrue(not router.accepts_port(991))
        self.assertTrue(not router.accepts_port(988))

    def test_router_with_ipv6_address(self):
        self.state._update_network_status("""ns/all=
r PPrivCom012 2CGDscCeHXeV/y1xFrq1EGqj5g4 QX7NVLwx7pwCuk6s8sxB4rdaCKI 2011-12-20 08:34:19 84.19.178.6 9001 0
a [2001:0:0:0::0]:4321
s Fast Guard Running Stable Named Valid
w Bandwidth=51500
p reject 1-65535""")
        self.assertEqual(len(self.state.routers_by_name['PPrivCom012'][0].ip_v6), 1)
        self.assertEqual(self.state.routers_by_name['PPrivCom012'][0].ip_v6[0], '[2001:0:0:0::0]:4321')

    def test_invalid_routers(self):
        try:
            self.state._update_network_status('''ns/all=
r fake YkkmgCNRV1/35OPWDvo7+1bmfoo tanLV/4ZfzpYQW0xtGFqAa46foo 2011-12-12 16:29:16 12.45.56.78 443 80
r fake YkkmgCNRV1/35OPWDvo7+1bmfoo tanLV/4ZfzpYQW0xtGFqAa46foo 2011-12-12 16:29:16 12.45.56.78 443 80
s Exit Fast Guard HSDir Named Running Stable V2Dir Valid FutureProof
w Bandwidth=518000
p accept 43,53,79-81,110,143,194,220,443,953,989-990,993,995,1194,1293,1723,1863,2082-2083,2086-2087,2095-2096,3128,4321,5050,5190,5222-5223,6679,6697,7771,8000,8008,8080-8081,8090,8118,8123,8181,8300,8443,8888
.''')
            self.fail()

        except RuntimeError as e:
            # self.assertTrue('Illegal state' in str(e))
            # flip back when we go back to Automat
            self.assertTrue('Expected "s "' in str(e))

    def test_routers_no_policy(self):
        """
        ensure we can parse a router descriptor which has no p line
        """

        self.state._update_network_status('''ns/all=
r fake YkkmgCNRV1/35OPWDvo7+1bmfoo tanLV/4ZfzpYQW0xtGFqAa46foo 2011-12-12 16:29:16 12.45.56.78 443 80
s Exit Fast Guard HSDir Named Running Stable V2Dir Valid FutureProof
w Bandwidth=518000
r PPrivCom012 2CGDscCeHXeV/y1xFrq1EGqj5g4 QX7NVLwx7pwCuk6s8sxB4rdaCKI 2011-12-20 08:34:19 84.19.178.6 9001 0
s Exit Fast Guard HSDir Named Running Stable V2Dir Valid FutureProof
w Bandwidth=518000
p accept 43,53,79-81,110,143,194,220,443,953,989-990,993,995,1194,1293,1723,1863,2082-2083,2086-2087,2095-2096,3128,4321,5050,5190,5222-5223,6679,6697,7771,8000,8008,8080-8081,8090,8118,8123,8181,8300,8443,8888
.''')
        self.assertTrue('fake' in self.state.routers.keys())
        self.assertTrue('PPrivCom012' in self.state.routers.keys())

    def test_routers_no_bandwidth(self):
        """
        ensure we can parse a router descriptor which has no w line
        """

        self.state._update_network_status('''ns/all=
r fake YkkmgCNRV1/35OPWDvo7+1bmfoo tanLV/4ZfzpYQW0xtGFqAa46foo 2011-12-12 16:29:16 12.45.56.78 443 80
s Exit Fast Guard HSDir Named Running Stable V2Dir Valid FutureProof
r PPrivCom012 2CGDscCeHXeV/y1xFrq1EGqj5g4 QX7NVLwx7pwCuk6s8sxB4rdaCKI 2011-12-20 08:34:19 84.19.178.6 9001 0
s Exit Fast Guard HSDir Named Running Stable V2Dir Valid FutureProof
w Bandwidth=518000
p accept 43,53,79-81,110,143,194,220,443,953,989-990,993,995,1194,1293,1723,1863,2082-2083,2086-2087,2095-2096,3128,4321,5050,5190,5222-5223,6679,6697,7771,8000,8008,8080-8081,8090,8118,8123,8181,8300,8443,8888
.''')
        self.assertTrue('fake' in self.state.routers.keys())
        self.assertTrue('PPrivCom012' in self.state.routers.keys())

    def test_router_factory(self):
        self.state._update_network_status('''ns/all=
r fake YkkmgCNRV1/35OPWDvo7+1bmfoo tanLV/4ZfzpYQW0xtGFqAa46foo 2011-12-12 16:29:16 12.45.56.78 443 80
s Exit Fast Guard HSDir Named Running Stable V2Dir Valid FutureProof
w Bandwidth=518000
p accept 43,53,79-81,110,143,194,220,443,953,989-990,993,995,1194,1293,1723,1863,2082-2083,2086-2087,2095-2096,3128,4321,5050,5190,5222-5223,6679,6697,7771,8000,8008,8080-8081,8090,8118,8123,8181,8300,8443,8888
r fake YxxmgCNRV1/35OPWDvo7+1bmfoo tanLV/4ZfzpYQW0xtGFqAa46foo 2011-12-12 16:29:16 12.45.56.78 443 80
s Exit Fast Guard HSDir Named Running Stable V2Dir Valid FutureProof
w Bandwidth=543000
p accept 43,53
.''')
        self.assertTrue('$624926802351575FF7E4E3D60EFA3BFB56E67E8A' in self.state.routers)
        r = self.state.routers['$624926802351575FF7E4E3D60EFA3BFB56E67E8A']
        self.assertEqual(r.controller, self.state.protocol)
        self.assertEqual(r.bandwidth, 518000)
        self.assertEqual(len(self.state.routers_by_name['fake']), 2)

        # now we do an update
        self.state._update_network_status('''ns/all=
r fake YkkmgCNRV1/35OPWDvo7+1bmfoo tanLV/4ZfzpYQW0xtGFqAa46foo 2011-12-12 16:29:16 12.45.56.78 443 80
s Exit Fast Guard HSDir Named Running Stable V2Dir Valid FutureProof Authority
w Bandwidth=543000
p accept 43,53,79-81,110,143,194,220,443,953,989-990,993,995,1194,1293,1723,1863,2082-2083,2086-2087,2095-2096,3128,4321,5050,5190,5222-5223,6679,6697,7771,8000,8008,8080-8081,8090,8118,8123,8181,8300,8443,8888
.''')
        self.assertEqual(r.bandwidth, 543000)

    def test_empty_stream_update(self):
        self.state._stream_update('''stream-status=''')

    def test_addrmap(self):
        self.state._addr_map('example.com 127.0.0.1 "2012-01-01 00:00:00" EXPIRES=NEVER')

    def test_double_newconsensus(self):
        """
        The arrival of a second NEWCONSENSUS event causes parsing
        errors.
        """

        # bootstrap the TorState so we can send it a "real" 650
        # update

        self.protocol._set_valid_events(' '.join(self.state.event_map.keys()))
        self.state._bootstrap()

        self.send(b"250+ns/all=")
        self.send(b".")
        self.send(b"250 OK")

        self.send(b"250+circuit-status=")
        self.send(b".")
        self.send(b"250 OK")

        self.send(b"250-stream-status=")
        self.send(b"250 OK")

        self.send(b"250-address-mappings/all=")
        self.send(b'250 OK')

        for ignored in self.state.event_map.items():
            self.send(b"250 OK")

        self.send(b"250-entry-guards=")
        self.send(b"250 OK")

        self.send(b"250 OK")

        # state is now bootstrapped, we can send our NEWCONSENSUS update

        self.protocol.dataReceived(b'\r\n'.join(b'''650+NEWCONSENSUS
r Unnamed ABJlguUFz1lvQS0jq8nhTdRiXEk /zIVUg1tKMUeyUBoyimzorbQN9E 2012-05-23 01:10:22 219.94.255.254 9001 0
s Fast Guard Running Stable Valid
w Bandwidth=166
p reject 1-65535
.
650 OK
'''.split(b'\n')))

        self.protocol.dataReceived(b'\r\n'.join(b'''650+NEWCONSENSUS
r Unnamed ABJlguUFz1lvQS0jq8nhTdRiXEk /zIVUg1tKMUeyUBoyimzorbQN9E 2012-05-23 01:10:22 219.94.255.254 9001 0
s Fast Guard Running Stable Valid
w Bandwidth=166
p reject 1-65535
.
650 OK
'''.split(b'\n')))

        self.assertEqual(1, len(self.state.all_routers))
        self.assertTrue('Unnamed' in self.state.routers)
        self.assertTrue('$00126582E505CF596F412D23ABC9E14DD4625C49' in self.state.routers)

    def test_newconsensus_remove_routers(self):
        """
        router removed from consensus is removed
        """

        # bootstrap the TorState so we can send it a "real" 650
        # update

        self.protocol._set_valid_events(' '.join(self.state.event_map.keys()))
        self.state._bootstrap()

        self.send(b"250+ns/all=")
        self.send(b".")
        self.send(b"250 OK")

        self.send(b"250+circuit-status=")
        self.send(b".")
        self.send(b"250 OK")

        self.send(b"250-stream-status=")
        self.send(b"250 OK")

        self.send(b"250-address-mappings/all=")
        self.send(b'250 OK')

        for ignored in self.state.event_map.items():
            self.send(b"250 OK")

        self.send(b"250-entry-guards=")
        self.send(b"250 OK")

        self.send(b"250 OK")

        # state is now bootstrapped, we can send our NEWCONSENSUS update

        self.protocol.dataReceived(b'\r\n'.join(b'''650+NEWCONSENSUS
r Unnamed ABJlguUFz1lvQS0jq8nhTdRiXEk /zIVUg1tKMUeyUBoyimzorbQN9E 2012-05-23 01:10:22 219.94.255.254 9001 0
s Fast Guard Running Stable Valid
w Bandwidth=166
p reject 1-65535
r Foo ABJJJJUFz1lvQS0jq8nhTdRiXEk /zzzUg1tKMUeyUBoyimzorbQN9E 2012-05-23 01:10:22 219.94.255.254 9001 0
s Fast Guard Running Stable Valid
w Bandwidth=166
p reject 1-65535
.
650 OK
'''.split(b'\n')))

        self.assertEqual(2, len(self.state.all_routers))
        self.assertTrue('Unnamed' in self.state.routers)
        self.assertTrue('Foo' in self.state.routers_by_name)
        self.assertTrue('$00126582E505CF596F412D23ABC9E14DD4625C49' in self.state.routers)
        self.assertTrue('$001249249505CF596F412D23ABC9E14DD4625C49' in self.state.routers)

        # this is a different fingerprint, but same name
        self.protocol.dataReceived(b'\r\n'.join(b'''650+NEWCONSENSUS
r Unnamed ABBBguUFz1lvQS0jq8nhTdRiXEk /zIVUg1tKMUeyUBoyimzorbQN9E 2012-05-23 01:10:22 219.94.255.254 9001 0
s Fast Guard Running Stable Valid
w Bandwidth=166
p reject 1-65535
.
650 OK
'''.split(b'\n')))

        self.assertEqual(1, len(self.state.all_routers))
        self.assertIn('Unnamed', self.state.routers)
        self.assertIn('$00104182E505CF596F412D23ABC9E14DD4625C49', self.state.routers)
        self.assertNotIn('$00126582E505CF596F412D23ABC9E14DD4625C49', self.state.routers)
        self.assertNotIn('$00126582E505CF596F412D23ABC9E14DD4625C49', self.state.routers_by_hash)
        self.assertNotIn('$001249249505CF596F412D23ABC9E14DD4625C49', self.state.routers)
        self.assertNotIn('$001249249505CF596F412D23ABC9E14DD4625C49', self.state.routers_by_hash)
        self.assertNotIn('Foo', self.state.routers_by_name)

    def test_NEWCONSENSUS_ends_with_OK_on_w(self):
        """
        The arrival of a second NEWCONSENSUS event causes parsing
        errors.
        """

        # bootstrap the TorState so we can send it a "real" 650
        # update

        self.protocol._set_valid_events(' '.join(self.state.event_map.keys()))
        self.state._bootstrap()

        self.send(b"250+ns/all=")
        self.send(b".")
        self.send(b"250 OK")

        self.send(b"250+circuit-status=")
        self.send(b".")
        self.send(b"250 OK")

        self.send(b"250-stream-status=")
        self.send(b"250 OK")

        self.send(b"250-address-mappings/all=")
        self.send(b"250 OK")

        for ignored in self.state.event_map.items():
            self.send(b"250 OK")

        self.send(b"250-entry-guards=")
        self.send(b"250 OK")

        self.send(b"250 OK")

        # state is now bootstrapped, we can send our NEWCONSENSUS update

        self.protocol.dataReceived(b'\r\n'.join(b'''650+NEWCONSENSUS
r Unnamed ABJlguUFz1lvQS0jq8nhTdRiXEk /zIVUg1tKMUeyUBoyimzorbQN9E 2012-05-23 01:10:22 219.94.255.254 9001 0
s Fast Guard Running Stable Valid
w Bandwidth=166
.
650 OK
'''.split(b'\n')))

        self.assertTrue('Unnamed' in self.state.routers)
        self.assertTrue('$00126582E505CF596F412D23ABC9E14DD4625C49' in self.state.routers)

    def test_NEWCONSENSUS_ends_with_OK_on_s(self):
        """
        The arrival of a second NEWCONSENSUS event causes parsing
        errors.
        """

        # bootstrap the TorState so we can send it a "real" 650
        # update

        self.protocol._set_valid_events(' '.join(self.state.event_map.keys()))
        self.state._bootstrap()

        self.send(b"250+ns/all=")
        self.send(b".")
        self.send(b"250 OK")

        self.send(b"250+circuit-status=")
        self.send(b".")
        self.send(b"250 OK")

        self.send(b"250-stream-status=")
        self.send(b"250 OK")

        self.send(b"250-address-mappings/all=")
        self.send(b"250 OK")

        for ignored in self.state.event_map.items():
            self.send(b"250 OK")

        self.send(b"250-entry-guards=")
        self.send(b"250 OK")

        self.send(b"250 OK")

        # state is now bootstrapped, we can send our NEWCONSENSUS update

        self.protocol.dataReceived(b'\r\n'.join(b'''650+NEWCONSENSUS
r Unnamed ABJlguUFz1lvQS0jq8nhTdRiXEk /zIVUg1tKMUeyUBoyimzorbQN9E 2012-05-23 01:10:22 219.94.255.254 9001 0
s Fast Guard Running Stable Valid
.
650 OK
'''.split(b'\n')))

        self.assertTrue('Unnamed' in self.state.routers)
        self.assertTrue('$00126582E505CF596F412D23ABC9E14DD4625C49' in self.state.routers)

    def test_stream_create(self):
        self.state._stream_update('1610 NEW 0 1.2.3.4:56')
        self.assertTrue(1610 in self.state.streams)

    def test_stream_destroy(self):
        self.state._stream_update('1610 NEW 0 1.2.3.4:56')
        self.assertTrue(1610 in self.state.streams)
        self.state._stream_update("1610 FAILED 0 www.example.com:0 REASON=DONE REMOTE_REASON=FAILED")
        self.assertTrue(1610 not in self.state.streams)

    def test_stream_detach(self):
        circ = FakeCircuit(1)
        circ.state = 'BUILT'
        self.state.circuits[1] = circ

        self.state._stream_update('1610 NEW 0 1.2.3.4:56')
        self.assertTrue(1610 in self.state.streams)
        self.state._stream_update("1610 SUCCEEDED 1 4.3.2.1:80")
        self.assertEqual(self.state.streams[1610].circuit, circ)

        self.state._stream_update("1610 DETACHED 0 www.example.com:0 REASON=DONE REMOTE_REASON=FAILED")
        self.assertEqual(self.state.streams[1610].circuit, None)

    def test_stream_listener(self):
        self.protocol._set_valid_events('CIRC STREAM ORCONN BW DEBUG INFO NOTICE WARN ERR NEWDESC ADDRMAP AUTHDIR_NEWDESCS DESCCHANGED NS STATUS_GENERAL STATUS_CLIENT STATUS_SERVER GUARD STREAM_BW CLIENTS_SEEN NEWCONSENSUS BUILDTIMEOUT_SET')
        self.state._add_events()
        for ignored in self.state.event_map.items():
            self.send(b"250 OK")

        expected = [('new', {}),
                    ]
        listen = StreamListener(expected)
        self.send(b"650 STREAM 77 NEW 0 www.yahoo.cn:80 SOURCE_ADDR=127.0.0.1:54315 PURPOSE=USER")
        self.state.add_stream_listener(listen)

        self.assertEqual(1, len(self.state.streams.values()))
        self.assertTrue(listen in list(self.state.streams.values())[0].listeners)
        self.assertEqual(len(self.state.streams), 1)
        self.assertEqual(len(listen.expected), 1)

        self.send(b"650 STREAM 78 NEW 0 www.yahoo.cn:80 SOURCE_ADDR=127.0.0.1:54315 PURPOSE=USER")
        self.assertEqual(len(self.state.streams), 2)
        self.assertEqual(len(listen.expected), 0)

    def test_build_circuit(self):
        class FakeRouter:
            def __init__(self, i):
                self.id_hex = i
                self.flags = []

        path = []
        for x in range(3):
            path.append(FakeRouter("$%040d" % x))
        # can't just check flags for guard status, need to know if
        # it's in the running Tor's notion of Entry Guards
        path[0].flags = ['guard']

        self.state.build_circuit(path, using_guards=True)
        self.assertEqual(self.transport.value(), b'EXTENDCIRCUIT 0 0000000000000000000000000000000000000000,0000000000000000000000000000000000000001,0000000000000000000000000000000000000002\r\n')
        # should have gotten a warning about this not being an entry
        # guard
        self.assertEqual(len(self.flushWarnings()), 1)

    def test_build_circuit_no_routers(self):
        self.state.build_circuit()
        self.assertEqual(self.transport.value(), b'EXTENDCIRCUIT 0\r\n')

    def test_build_circuit_unfound_router(self):
        self.state.build_circuit(routers=[b'AAAAAAAAAAAAAAAAAAAAAAAAAAAAAAAAAAAAAAAA'], using_guards=False)
        self.assertEqual(self.transport.value(), b'EXTENDCIRCUIT 0 AAAAAAAAAAAAAAAAAAAAAAAAAAAAAAAAAAAAAAAA\r\n')

    def circuit_callback(self, circ):
        self.assertTrue(isinstance(circ, Circuit))
        self.assertEqual(circ.id, 1234)

    def test_build_circuit_final_callback(self):
        class FakeRouter:
            def __init__(self, i):
                self.id_hex = i
                self.flags = []

        path = []
        for x in range(3):
            path.append(FakeRouter("$%040d" % x))
        # can't just check flags for guard status, need to know if
        # it's in the running Tor's notion of Entry Guards
        path[0].flags = ['guard']

        # FIXME TODO we should verify we get a circuit_new event for
        # this circuit

        d = self.state.build_circuit(path, using_guards=True)
        d.addCallback(self.circuit_callback)
        self.assertEqual(self.transport.value(), b'EXTENDCIRCUIT 0 0000000000000000000000000000000000000000,0000000000000000000000000000000000000001,0000000000000000000000000000000000000002\r\n')
        self.send(b"250 EXTENDED 1234")
        # should have gotten a warning about this not being an entry
        # guard
        self.assertEqual(len(self.flushWarnings()), 1)
        return d

    def test_build_circuit_error(self):
        """
        tests that we check the callback properly
        """

        try:
            self.state._find_circuit_after_extend("FOO 1234")
            self.assertTrue(False)
        except RuntimeError as e:
            self.assertTrue('Expected EXTENDED' in str(e))

    def test_listener_mixins(self):
        self.assertTrue(verifyClass(IStreamListener, StreamListenerMixin))
        self.assertTrue(verifyClass(ICircuitListener, CircuitListenerMixin))

    def test_build_circuit_timedout(self):
        class FakeRouter:
            def __init__(self, i):
                self.id_hex = i
                self.flags = []

        path = []
        for x in range(3):
            path.append(FakeRouter("$%040d" % x))
        # can't just check flags for guard status, need to know if
        # it's in the running Tor's notion of Entry Guards
        path[0].flags = ['guard']

        # FIXME TODO we should verify we get a circuit_new event for
        # this circuit
        timeout = 10
        clock = task.Clock()

        d = build_timeout_circuit(self.state, clock, path, timeout, using_guards=False)
        clock.advance(10)

        def check_for_timeout_error(f):
            self.assertTrue(isinstance(f.type(), CircuitBuildTimedOutError))
        d.addErrback(check_for_timeout_error)
        return d

    def test_build_circuit_timeout_after_progress(self):
        """
        Similar to above but we timeout after Tor has ack'd our
        circuit-creation attempt, but before reaching BUILT.
        """
        class FakeRouter:
            def __init__(self, i):
                self.id_hex = i
                self.flags = []

        class FakeCircuit(Circuit):
            def close(self):
                return defer.succeed(None)

        path = []
        for x in range(3):
            path.append(FakeRouter("$%040d" % x))

        def fake_queue(cmd):
            self.assertTrue(cmd.startswith('EXTENDCIRCUIT 0'))
            return defer.succeed("EXTENDED 1234")

        queue_command = patch.object(self.protocol, 'queue_command', fake_queue)
        circuit_factory = patch.object(self.state, 'circuit_factory', FakeCircuit)
        with queue_command, circuit_factory:
            timeout = 10
            clock = task.Clock()

            d = build_timeout_circuit(self.state, clock, path, timeout, using_guards=False)
            clock.advance(timeout + 1)

            def check_for_timeout_error(f):
                self.assertTrue(isinstance(f.type(), CircuitBuildTimedOutError))
            d.addErrback(check_for_timeout_error)
        return d

    def test_build_circuit_not_timedout(self):
        class FakeRouter:
            def __init__(self, i):
                self.id_hex = i
                self.flags = []

        path = []
        for x in range(3):
            path.append(FakeRouter("$%040d" % x))
        path[0].flags = ['guard']

        timeout = 10
        clock = task.Clock()
        d = build_timeout_circuit(self.state, clock, path, timeout, using_guards=True)
        d.addCallback(self.circuit_callback)

        self.assertEqual(self.transport.value(), b'EXTENDCIRCUIT 0 0000000000000000000000000000000000000000,0000000000000000000000000000000000000001,0000000000000000000000000000000000000002\r\n')
        self.send(b"250 EXTENDED 1234")
        # we can't just .send(b'650 CIRC 1234 BUILT') this because we
        # didn't fully hook up the protocol to the state, e.g. via
        # post_bootstrap etc.
        self.state.circuits[1234].update(['1234', 'BUILT'])
        # should have gotten a warning about this not being an entry
        # guard
        self.assertEqual(len(self.flushWarnings()), 1)
        return d

    def test_build_circuit_failure(self):
        class FakeRouter:
            def __init__(self, i):
                self.id_hex = i
                self.flags = []

        path = []
        for x in range(3):
            path.append(FakeRouter("$%040d" % x))
        path[0].flags = ['guard']

        timeout = 10
        clock = task.Clock()
        d = build_timeout_circuit(self.state, clock, path, timeout, using_guards=True)
        d.addCallback(self.circuit_callback)

        self.assertEqual(self.transport.value(), b'EXTENDCIRCUIT 0 0000000000000000000000000000000000000000,0000000000000000000000000000000000000001,0000000000000000000000000000000000000002\r\n')
        self.send(b"250 EXTENDED 1234")
        # we can't just .send(b'650 CIRC 1234 BUILT') this because we
        # didn't fully hook up the protocol to the state, e.g. via
        # post_bootstrap etc.
        self.state.circuits[1234].update(['1234', 'FAILED', 'REASON=TIMEOUT'])
<<<<<<< HEAD
        def check_reason(reason):
            self.assertEqual(reason, 'TIMEOUT')
=======
        def check_reason(fail):
            self.assertEqual(fail.value.reason, 'TIMEOUT')
>>>>>>> b8cb6aa3
        d.addErrback(check_reason)

        # should have gotten a warning about this not being an entry
        # guard
        #self.assertEqual(len(self.flushWarnings()), 1)
        return d<|MERGE_RESOLUTION|>--- conflicted
+++ resolved
@@ -1452,13 +1452,8 @@
         # didn't fully hook up the protocol to the state, e.g. via
         # post_bootstrap etc.
         self.state.circuits[1234].update(['1234', 'FAILED', 'REASON=TIMEOUT'])
-<<<<<<< HEAD
-        def check_reason(reason):
-            self.assertEqual(reason, 'TIMEOUT')
-=======
         def check_reason(fail):
             self.assertEqual(fail.value.reason, 'TIMEOUT')
->>>>>>> b8cb6aa3
         d.addErrback(check_reason)
 
         # should have gotten a warning about this not being an entry
