import os
import shutil
import tempfile
import functools
from mock import patch
from six import StringIO

from mock import Mock, patch

<<<<<<< HEAD
from zope.interface import implementer, directlyProvides
=======
from zope.interface import implementer
>>>>>>> eb829a30
from twisted.trial import unittest
from twisted.test import proto_helpers
from twisted.internet import defer
from twisted.internet.interfaces import IReactorCore
from twisted.internet.interfaces import IListeningPort
from twisted.internet.address import IPv4Address

from txtorcon import TorProtocolError
from txtorcon import ITorControlProtocol
from txtorcon import TorConfig
from txtorcon import DEFAULT_VALUE
from txtorcon import HiddenService
from txtorcon import launch
from txtorcon import TorNotFound
from txtorcon import torconfig

from txtorcon.onion import parse_client_keys
from txtorcon.onion import AuthenticatedHiddenService
from txtorcon.onion import FilesystemHiddenService
from txtorcon.onion import IOnionService  # XXX interfaces.py
from txtorcon.torconfig import CommaList


@implementer(ITorControlProtocol)     # actually, just get_info_raw
class FakeControlProtocol:
    """
    This is a little weird, but in most tests the answer at the top of
    the list is sent back immediately in an already-called
    Deferred. However, if the answer list is empty at the time of the
    call, instead the returned Deferred is added to the pending list
    and answer_pending() may be called to have the next Deferred
    fire. (see test_slutty_postbootstrap for an example).

    It is done this way in case we need to have some other code run
    between the get_conf (or whatever) and the callback -- if the
    Deferred is already-fired when get_conf runs, there's a Very Good
    Chance (always?) that the callback just runs right away.
    """

    def __init__(self, answers):
        self.answers = answers
        self.pending = []
        self.post_bootstrap = defer.succeed(self)
        self.on_disconnect = defer.Deferred()
        self.sets = []
        self.events = {}  #: event type -> callback
        self.pending_events = {}  #: event type -> list
        self.is_owned = -1
        self.commands = []
        self.version = "0.2.8.0"

    def queue_command(self, cmd):
        d = defer.Deferred()
        self.commands.append((cmd, d))
        return d

    def event_happened(self, event_type, *args):
        '''
        Use this in your tests to send 650 events when an event-listener
        is added.  XXX Also if we've *already* added one? Do that if
        there's a use-case for it
        '''
        if event_type in self.events:
            self.events[event_type](*args)
        elif event_type in self.pending_events:
            self.pending_events[event_type].append(args)
        else:
            self.pending_events[event_type] = [args]

    def answer_pending(self, answer):
        d = self.pending[0]
        self.pending = self.pending[1:]
        d.callback(answer)

    def get_info_raw(self, info):
        if len(self.answers) == 0:
            d = defer.Deferred()
            self.pending.append(d)
            return d

        d = defer.succeed(self.answers[0])
        self.answers = self.answers[1:]
        return d

    @defer.inlineCallbacks
    def get_info_incremental(self, info, cb):
        text = yield self.get_info_raw(info)
        for line in text.split('\r\n'):
            cb(line)
        defer.returnValue('')  # FIXME uh....what's up at torstate.py:350?

    def get_conf(self, info):
        if len(self.answers) == 0:
            d = defer.Deferred()
            self.pending.append(d)
            return d

        d = defer.succeed(self.answers[0])
        self.answers = self.answers[1:]
        return d

    get_conf_raw = get_conf  # up to test author ensure the answer is a raw string

    def set_conf(self, *args):
        for i in range(0, len(args), 2):
            self.sets.append((args[i], args[i + 1]))
        return defer.succeed('')

    def add_event_listener(self, nm, cb):
        self.events[nm] = cb
        if nm in self.pending_events:
            for event in self.pending_events[nm]:
                cb(*event)

    def remove_event_listener(self, nm, cb):
        del self.events[nm]


class CheckAnswer:

    def __init__(self, test, ans):
        self.answer = ans
        self.test = test

    def __call__(self, x):
        self.test.assertEqual(x, self.answer)


class ConfigTests(unittest.TestCase):

    def setUp(self):
        self.protocol = FakeControlProtocol([])

    def test_boolean_parse_error(self):
        self.protocol.answers.append('config/names=\nfoo Boolean')
        self.protocol.answers.append({'foo': 'bar'})
        cfg = TorConfig(self.protocol)
        return self.assertFailure(cfg.post_bootstrap, ValueError)

    def test_create(self):

        @implementer(ITorControlProtocol)
        class FakeProtocol(object):
            post_bootstrap = defer.succeed(None)
            def add_event_listener(*args, **kw):
                pass
            def get_info_raw(*args, **kw):
                return defer.succeed('config/names=')
        trc = TorConfig.from_protocol(FakeProtocol())

    def test_contains(self):
        cfg = TorConfig()
        cfg.ControlPort = 4455
        self.assertTrue('ControlPort' in cfg)

    def test_boolean_parser(self):
        self.protocol.answers.append('config/names=\nfoo Boolean\nbar Boolean')
        self.protocol.answers.append({'foo': '0'})
        self.protocol.answers.append({'bar': '1'})
        # FIXME does a Tor controller only ever send "0" and "1" for
        # true/false? Or do we need to accept others?

        conf = TorConfig(self.protocol)
        self.assertTrue(conf.foo is False)
        self.assertTrue(conf.bar is True)

    def test_save_boolean(self):
        self.protocol.answers.append('config/names=\nfoo Boolean\nbar Boolean')
        self.protocol.answers.append({'foo': '0'})
        self.protocol.answers.append({'bar': '1'})

        conf = TorConfig(self.protocol)

        # save some boolean value
        conf.foo = True
        conf.bar = False
        conf.save()
        self.assertEqual(set(self.protocol.sets),
                         set([('foo', 1), ('bar', 0)]))

    def test_read_boolean_after_save(self):
        self.protocol.answers.append('config/names=\nfoo Boolean\nbar Boolean')
        self.protocol.answers.append({'foo': '0'})
        self.protocol.answers.append({'bar': '1'})

        conf = TorConfig(self.protocol)

        # save some boolean value
        conf.foo = True
        conf.bar = False
        conf.save()
        self.assertTrue(conf.foo is True, msg="foo not True: %s" % conf.foo)
        self.assertTrue(conf.bar is False, msg="bar not False: %s" % conf.bar)

    def test_save_boolean_with_strange_values(self):
        self.protocol.answers.append('config/names=\nfoo Boolean\nbar Boolean')
        self.protocol.answers.append({'foo': '0'})
        self.protocol.answers.append({'bar': '1'})

        conf = TorConfig(self.protocol)
        # save some non-boolean value
        conf.foo = "Something True"
        conf.bar = 0
        conf.save()
        self.assertEqual(set(self.protocol.sets),
                         set([('foo', 1), ('bar', 0)]))

    def test_boolean_auto_parser(self):
        self.protocol.answers.append(
            'config/names=\nfoo Boolean+Auto\nbar Boolean+Auto\nbaz Boolean+Auto'
        )
        self.protocol.answers.append({'foo': '0'})
        self.protocol.answers.append({'bar': '1'})
        self.protocol.answers.append({'baz': 'auto'})

        conf = TorConfig(self.protocol)
        self.assertTrue(conf.foo is 0)
        self.assertTrue(conf.bar is 1)
        self.assertTrue(conf.baz is -1)

    def test_save_boolean_auto(self):
        self.protocol.answers.append(
            'config/names=\nfoo Boolean+Auto\nbar Boolean+Auto\nbaz Boolean+Auto\nqux Boolean+Auto'
        )
        self.protocol.answers.append({'foo': '1'})
        self.protocol.answers.append({'bar': '1'})
        self.protocol.answers.append({'baz': '1'})
        self.protocol.answers.append({'qux': '1'})

        conf = TorConfig(self.protocol)
        conf.foo = 1
        conf.bar = 0
        conf.baz = True
        conf.qux = -1
        conf.save()
        self.assertEqual(set(self.protocol.sets),
                         set([('foo', 1),
                              ('bar', 0),
                              ('baz', 1),
                              ('qux', 'auto')]))
        self.assertTrue(conf.foo is 1)
        self.assertTrue(conf.bar is 0)
        self.assertTrue(conf.baz is 1)
        self.assertTrue(conf.qux is -1)

    def test_save_invalid_boolean_auto(self):
        self.protocol.answers.append(
            'config/names=\nfoo Boolean+Auto'
        )
        self.protocol.answers.append({'foo': '1'})

        conf = TorConfig(self.protocol)
        for value in ('auto', 'True', 'False', None):
            try:
                conf.foo = value
            except (ValueError, TypeError):
                pass
            else:
                self.fail("Invalid value '%s' allowed" % value)
            conf.save()
            self.assertEqual(self.protocol.sets, [])

    def test_string_parser(self):
        self.protocol.answers.append('config/names=\nfoo String')
        self.protocol.answers.append({'foo': 'bar'})
        conf = TorConfig(self.protocol)
        self.assertEqual(conf.foo, 'bar')

    def test_int_parser(self):
        self.protocol.answers.append('config/names=\nfoo Integer')
        self.protocol.answers.append({'foo': '123'})
        conf = TorConfig(self.protocol)
        self.assertEqual(conf.foo, 123)

    def test_int_validator(self):
        self.protocol.answers.append('config/names=\nfoo Integer')
        self.protocol.answers.append({'foo': '123'})
        conf = TorConfig(self.protocol)

        conf.foo = 2.33
        conf.save()
        self.assertEqual(conf.foo, 2)

        conf.foo = '1'
        conf.save()
        self.assertEqual(conf.foo, 1)

        conf.foo = '-100'
        conf.save()
        self.assertEqual(conf.foo, -100)

        conf.foo = 0
        conf.save()
        self.assertEqual(conf.foo, 0)

        conf.foo = '0'
        conf.save()
        self.assertEqual(conf.foo, 0)

        for value in ('no', 'Not a value', None):
            try:
                conf.foo = value
            except (ValueError, TypeError):
                pass
            else:
                self.fail("No excpetion thrown")

    def test_int_parser_error(self):
        self.protocol.answers.append('config/names=\nfoo Integer')
        self.protocol.answers.append({'foo': '123foo'})
        cfg = TorConfig(self.protocol)
        self.assertFailure(cfg.post_bootstrap, ValueError)

    def test_int_parser_error_2(self):
        self.protocol.answers.append('config/names=\nfoo Integer')
        self.protocol.answers.append({'foo': '1.23'})
        cfg = TorConfig(self.protocol)
        return self.assertFailure(cfg.post_bootstrap, ValueError)

    def test_linelist_parser(self):
        self.protocol.answers.append('config/names=\nfoo LineList')
        self.protocol.answers.append({'foo': 'bar\nbaz'})
        conf = TorConfig(self.protocol)
        self.assertEqual(conf.foo, ['bar', 'baz'])

    def test_listlist_parser_with_list(self):
        self.protocol.answers.append('config/names=\nfoo LineList')
        self.protocol.answers.append({'foo': [1, 2, 3]})

        conf = TorConfig(self.protocol)
        self.assertEqual(conf.foo, ['1', '2', '3'])

    def test_float_parser(self):
        self.protocol.answers.append('config/names=\nfoo Float')
        self.protocol.answers.append({'foo': '1.23'})
        conf = TorConfig(self.protocol)
        self.assertEqual(conf.foo, 1.23)

    def test_float_parser_error(self):
        self.protocol.answers.append('config/names=\nfoo Float')
        self.protocol.answers.append({'foo': '1.23fff'})
        cfg = TorConfig(self.protocol)
        return self.assertFailure(cfg.post_bootstrap, ValueError)

    def test_list(self):
        self.protocol.answers.append('config/names=\nbing CommaList')
        self.protocol.answers.append({'bing': 'foo,bar,baz'})
        conf = TorConfig(self.protocol)
        self.assertEqual(conf.config['bing'], ['foo', 'bar', 'baz'])
        # self.assertEqual(conf.bing, ['foo','bar','baz'])

    def test_single_list(self):
        self.protocol.answers.append('config/names=\nbing CommaList')
        self.protocol.answers.append({'bing': 'foo'})
        conf = TorConfig(self.protocol)
        self.assertTrue(conf.post_bootstrap.called)
        self.assertEqual(conf.config['bing'], ['foo'])

    def test_multi_list_space(self):
        self.protocol.answers.append('config/names=\nbing CommaList')
        self.protocol.answers.append({'bing': 'foo, bar , baz'})
        conf = TorConfig(self.protocol)
        self.assertEqual(conf.bing, ['foo', 'bar', 'baz'])

    def test_descriptor_access(self):
        self.protocol.answers.append('config/names=\nbing CommaList')
        self.protocol.answers.append({'bing': 'foo,bar'})

        conf = TorConfig(self.protocol)
        self.assertEqual(conf.config['bing'], ['foo', 'bar'])
        self.assertEqual(conf.bing, ['foo', 'bar'])

        self.protocol.answers.append('250 OK')
        conf.bing = ['a', 'b']
        self.assertEqual(conf.bing, ['foo', 'bar'])

        d = conf.save()

        def confirm(conf):
            self.assertEqual(conf.config['bing'], ['a', 'b'])
            self.assertEqual(conf.bing, ['a', 'b'])

        d.addCallbacks(confirm, self.fail)
        return d

    def test_unknown_descriptor(self):
        self.protocol.answers.append('config/names=\nbing CommaList')
        self.protocol.answers.append({'bing': 'foo'})

        conf = TorConfig(self.protocol)
        try:
            conf.foo
            self.assertTrue(False)
        except KeyError as e:
            self.assertTrue('foo' in str(e))

    def test_invalid_parser(self):
        self.protocol.answers.append(
            'config/names=\nSomethingExciting NonExistantParserType'
        )
        cfg = TorConfig(self.protocol)
        return self.assertFailure(cfg.post_bootstrap, RuntimeError)

    def test_iteration(self):
        conf = TorConfig()
        conf.SOCKSPort = 9876
        conf.save()
        x = list(conf)
        self.assertEqual(x, ['SOCKSPort'])
        conf.save()

    def test_get_type(self):
        self.protocol.answers.append(
            'config/names=\nSomethingExciting CommaList\nHiddenServices Dependant'
        )
        self.protocol.answers.append({'SomethingExciting': 'a,b'})
        conf = TorConfig(self.protocol)

        self.assertEqual(conf.get_type('SomethingExciting'), CommaList)
        self.assertEqual(conf.get_type('HiddenServices'), FilesystemHiddenService)

    def test_immediate_hiddenservice_append(self):
        '''issue #88. we check that a .append(hs) works on a blank TorConfig'''
        conf = TorConfig()
        hs = HiddenService(conf, '/dev/null', ['80 127.0.0.1:1234'])
        conf.HiddenServices.append(hs)
        self.assertEqual(len(conf.HiddenServices), 1)
        self.assertEqual(conf.HiddenServices[0], hs)

    def foo(self, *args):
        print("FOOO", args)

    def test_slutty_postbootstrap(self):
        # test that doPostbootstrap still works in "slutty" mode
        self.protocol.answers.append('config/names=\nORPort Port')
        # we can't answer right away, or we do all the _do_setup
        # callbacks before _setup_ is set -- but we need to do an
        # answer callback after that to trigger this bug

        conf = TorConfig(self.protocol)
        self.assertTrue('_setup_' in conf.__dict__)
        self.protocol.answer_pending({'ORPort': 1})

    def test_immediate_bootstrap(self):
        self.protocol.post_bootstrap = None
        self.protocol.answers.append('config/names=\nfoo Boolean')
        self.protocol.answers.append({'foo': '0'})
        conf = TorConfig(self.protocol)
        self.assertTrue('foo' in conf.config)

    def test_multiple_orports(self):
        self.protocol.post_bootstrap = None
        self.protocol.answers.append('config/names=\nOrPort CommaList')
        self.protocol.answers.append({'OrPort': '1234'})
        conf = TorConfig(self.protocol)
        conf.OrPort = ['1234', '4321']
        conf.save()
        self.assertEqual(self.protocol.sets, [('OrPort', '1234'),
                                              ('OrPort', '4321')])

    def test_set_multiple(self):
        self.protocol.answers.append('config/names=\nAwesomeKey String')
        self.protocol.answers.append({'AwesomeKey': 'foo'})

        conf = TorConfig(self.protocol)
        conf.awesomekey
        conf.awesomekey = 'baz'
        self.assertTrue(conf.needs_save())
        conf.awesomekey = 'nybble'
        conf.awesomekey = 'pac man'

        conf.save()

        self.assertEqual(len(self.protocol.sets), 1)
        self.assertEqual(self.protocol.sets[0], ('AwesomeKey', 'pac man'))

    def test_log_double_save(self):
        self.protocol.answers.append(
            'config/names=\nLog LineList\nFoo String'''
        )
        self.protocol.answers.append(
            {'Log': 'notice file /var/log/tor/notices.log'}
        )
        self.protocol.answers.append({'Foo': 'foo'})
        conf = TorConfig(self.protocol)

        conf.log.append('info file /tmp/foo.log')
        conf.foo = 'bar'
        self.assertTrue(conf.needs_save())
        conf.save()
        conf.save()  # just for the code coverage...

        self.assertTrue(not conf.needs_save())
        self.protocol.sets = []
        conf.save()
        self.assertEqual(self.protocol.sets, [])

    def test_set_save_modify(self):
        self.protocol.answers.append('config/names=\nLog LineList')
        self.protocol.answers.append(
            {'Log': 'notice file /var/log/tor/notices.log'}
        )
        conf = TorConfig(self.protocol)

        conf.log = []
        self.assertTrue(conf.needs_save())
        conf.save()

        conf.log.append('notice file /tmp/foo.log')
        self.assertTrue(conf.needs_save())

    def test_proper_sets(self):
        self.protocol.answers.append('config/names=\nLog LineList')
        self.protocol.answers.append({'Log': 'foo'})

        conf = TorConfig(self.protocol)
        conf.log.append('bar')
        conf.save()

        self.assertEqual(len(self.protocol.sets), 2)
        self.assertEqual(self.protocol.sets[0], ('Log', 'foo'))
        self.assertEqual(self.protocol.sets[1], ('Log', 'bar'))

    @defer.inlineCallbacks
    def test_attach_protocol(self):
        self.protocol.answers.append('config/names=\nLog LineList')
        self.protocol.answers.append({'Log': 'foo'})

        conf = TorConfig()
        d = conf.attach_protocol(self.protocol)
        yield d

        conf.log.append('bar')
        yield conf.save()

        self.assertEqual(len(self.protocol.sets), 2)
        self.assertEqual(self.protocol.sets[0], ('Log', 'foo'))
        self.assertEqual(self.protocol.sets[1], ('Log', 'bar'))

    def test_attach_protocol_but_already_have_one(self):
        conf = TorConfig(self.protocol)
        self.assertRaises(RuntimeError, conf.attach_protocol, self.protocol)

    def test_no_confchanged_event(self):
        conf = TorConfig(self.protocol)
        self.protocol.add_event_listener = Mock(side_effect=RuntimeError)
        d = defer.Deferred()
        self.protocol.get_info_raw = Mock(return_value=d)
        conf.bootstrap()
        # this should log a message, do we really care what?

    def test_attribute_access(self):
        conf = TorConfig(self.protocol)
        self.assertNotIn('_slutty_', conf.__dict__)
        self.assertNotIn('foo', conf)


class LogTests(unittest.TestCase):

    def setUp(self):
        self.protocol = FakeControlProtocol([])
        self.protocol.answers.append('config/names=\nLog LineList''')
        self.protocol.answers.append(
            {'Log': 'notice file /var/log/tor/notices.log'}
        )

    def test_log_set(self):
        conf = TorConfig(self.protocol)

        conf.log.append('info file /tmp/foo.log')
        self.assertTrue(conf.needs_save())
        conf.save()

        self.assertEqual(
            self.protocol.sets[0],
            ('Log', 'notice file /var/log/tor/notices.log')
        )
        self.assertEqual(
            self.protocol.sets[1],
            ('Log', 'info file /tmp/foo.log')
        )

    def test_log_set_capital(self):
        conf = TorConfig(self.protocol)

        conf.Log.append('info file /tmp/foo.log')
        self.assertTrue(conf.needs_save())
        conf.save()

        self.assertEqual(
            self.protocol.sets[0],
            ('Log', 'notice file /var/log/tor/notices.log')
        )
        self.assertEqual(
            self.protocol.sets[1],
            ('Log', 'info file /tmp/foo.log')
        )

    def test_log_set_index(self):
        conf = TorConfig(self.protocol)

        conf.log[0] = 'info file /tmp/foo.log'
        self.assertTrue(conf.needs_save())
        conf.save()

        self.assertEqual(
            self.protocol.sets[0],
            ('Log', 'info file /tmp/foo.log')
        )

    def test_log_set_slice(self):
        conf = TorConfig(self.protocol)

        conf.log[0:1] = ['info file /tmp/foo.log']
        self.assertTrue(conf.needs_save())
        conf.save()

        self.assertEqual(1, len(self.protocol.sets))
        self.assertEqual(
            self.protocol.sets[0],
            ('Log', 'info file /tmp/foo.log')
        )

    def test_log_set_pop(self):
        conf = TorConfig(self.protocol)

        self.assertEqual(len(conf.log), 1)
        conf.log.pop()
        self.assertTrue(conf.needs_save())
        conf.save()

        self.assertEqual(len(conf.log), 0)
        self.assertEqual(len(self.protocol.sets), 0)

    def test_log_set_extend(self):
        conf = TorConfig(self.protocol)

        self.assertEqual(len(conf.log), 1)
        conf.log.extend(['info file /tmp/foo'])
        self.assertTrue(conf.needs_save())
        conf.save()

        self.assertEqual(len(conf.log), 2)
        self.assertEqual(len(self.protocol.sets), 2)
        self.assertEqual(
            self.protocol.sets[0],
            ('Log', 'notice file /var/log/tor/notices.log')
        )
        self.assertEqual(
            self.protocol.sets[1],
            ('Log', 'info file /tmp/foo')
        )

    def test_log_set_insert(self):
        conf = TorConfig(self.protocol)

        self.assertEqual(len(conf.log), 1)
        conf.log.insert(0, 'info file /tmp/foo')
        self.assertTrue(conf.needs_save())
        conf.save()

        self.assertEqual(len(conf.log), 2)
        self.assertEqual(len(self.protocol.sets), 2)
        self.assertEqual(
            self.protocol.sets[1],
            ('Log', 'notice file /var/log/tor/notices.log')
        )
        self.assertEqual(
            self.protocol.sets[0],
            ('Log', 'info file /tmp/foo')
        )

    def test_log_set_remove(self):
        conf = TorConfig(self.protocol)

        self.assertEqual(len(conf.log), 1)
        conf.log.remove('notice file /var/log/tor/notices.log')
        self.assertTrue(conf.needs_save())
        conf.save()

        self.assertEqual(len(conf.log), 0)
        self.assertEqual(len(self.protocol.sets), 0)

    def test_log_set_multiple(self):
        conf = TorConfig(self.protocol)

        self.assertEqual(len(conf.log), 1)
        conf.log[0] = 'foo'
        self.assertTrue(conf.needs_save())
        conf.log[0] = 'heavy'
        conf.log[0] = 'round'
        conf.save()

        self.assertEqual(len(self.protocol.sets), 1)
        self.assertEqual(self.protocol.sets[0], ('Log', 'round'))

    def test_set_wrong_object(self):
        conf = TorConfig(self.protocol)
        self.assertTrue(conf.post_bootstrap.called)
        try:
            conf.log = ('this', 'is', 'a', 'tuple')
            self.fail()
        except ValueError as e:
            self.assertTrue('Not valid' in str(e))


class EventTests(unittest.TestCase):

    def test_conf_changed(self):
        control = FakeControlProtocol([])
        config = TorConfig(control)
        self.assertTrue('CONF_CHANGED' in control.events)

        control.events['CONF_CHANGED']('Foo=bar\nBar')
        self.assertEqual(len(config.config), 2)
        self.assertEqual(config.Foo, 'bar')
        self.assertEqual(config.Bar, DEFAULT_VALUE)

    def test_conf_changed_parsed(self):
        '''
        Create a configuration which holds boolean types. These types
        have to be parsed as booleans.
        '''
        protocol = FakeControlProtocol([])
        protocol.answers.append('config/names=\nFoo Boolean\nBar Boolean')
        protocol.answers.append({'Foo': '0'})
        protocol.answers.append({'Bar': '1'})

        config = TorConfig(protocol)
        # Initial value is not tested here
        protocol.events['CONF_CHANGED']('Foo=1\nBar=0')

        msg = "Foo is not True: %r" % config.Foo
        self.assertTrue(config.Foo is True, msg=msg)

        msg = "Foo is not False: %r" % config.Bar
        self.assertTrue(config.Bar is False, msg=msg)

    def test_conf_changed_invalid_values(self):
        protocol = FakeControlProtocol([])
        protocol.answers.append('config/names=\nFoo Integer\nBar Integer')
        protocol.answers.append({'Foo': '0'})
        protocol.answers.append({'Bar': '1'})

        TorConfig(protocol)
        # Initial value is not tested here
        try:
            protocol.events['CONF_CHANGED']('Foo=INVALID\nBar=VALUES')
        except (ValueError, TypeError):
            pass
        else:
            self.fail("No excpetion thrown")


class CreateTorrcTests(unittest.TestCase):

    def test_create_torrc(self):
        config = TorConfig()
        config.SocksPort = 1234
        config.hiddenservices = [
            HiddenService(config, '/some/dir', ['80 127.0.0.1:1234'],
                          ['auth'], 2, True)
        ]
        config.Log = ['80 127.0.0.1:80', '90 127.0.0.1:90']
        config.save()
        torrc = config.create_torrc()
        lines = torrc.split('\n')
        lines.sort()
        torrc = '\n'.join(lines).strip()
        self.assertEqual(torrc, '''HiddenServiceAuthorizeClient auth
HiddenServiceDir /some/dir
HiddenServicePort 80 127.0.0.1:1234
HiddenServiceVersion 2
Log 80 127.0.0.1:80
Log 90 127.0.0.1:90
SocksPort 1234''')


class SocksEndpointTests(unittest.TestCase):

    def setUp(self):
        self.reactor = Mock()
        self.config = TorConfig()
        self.config.SocksPort = []

    def test_nothing_configurd(self):
        with self.assertRaises(Exception) as ctx:
            self.config.socks_endpoint(self.reactor, '1234')
        self.assertTrue('No SOCKS ports configured' in str(ctx.exception))

    def test_default(self):
        self.config.SocksPort = ['1234', '4321']
        ep = self.config.socks_endpoint(self.reactor)

        factory = Mock()
        ep.connect(factory)
        self.assertEqual(1, len(self.reactor.mock_calls))
        call = self.reactor.mock_calls[0]
        self.assertEqual('connectTCP', call[0])
        self.assertEqual('127.0.0.1', call[1][0])
        self.assertEqual(1234, call[1][1])

    def test_explicit_host(self):
        self.config.SocksPort = ['127.0.0.20:1234']
        ep = self.config.socks_endpoint(self.reactor)

        factory = Mock()
        ep.connect(factory)
        self.assertEqual(1, len(self.reactor.mock_calls))
        call = self.reactor.mock_calls[0]
        self.assertEqual('connectTCP', call[0])
        self.assertEqual('127.0.0.20', call[1][0])
        self.assertEqual(1234, call[1][1])

    def test_something_not_configured(self):
        self.config.SocksPort = ['1234', '4321']
        with self.assertRaises(Exception) as ctx:
            self.config.socks_endpoint(self.reactor, '1111')
        self.assertTrue('No SOCKSPort configured' in str(ctx.exception))

    def test_unix_socks(self):
        self.config.SocksPort = ['unix:/foo']
        self.config.socks_endpoint(self.reactor, 'unix:/foo')

    def test_with_options(self):
        self.config.SocksPort = ['9150 IPv6Traffic PreferIPv6 KeepAliveIsolateSOCKSAuth']
        ep = self.config.socks_endpoint(self.reactor, 9150)

        factory = Mock()
        ep.connect(factory)
        self.assertEqual(1, len(self.reactor.mock_calls))
        call = self.reactor.mock_calls[0]
        self.assertEqual('connectTCP', call[0])
        self.assertEqual('127.0.0.1', call[1][0])
        self.assertEqual(9150, call[1][1])

    def test_with_options_in_ask(self):
        self.config.SocksPort = ['9150 IPv6Traffic PreferIPv6 KeepAliveIsolateSOCKSAuth']

        with self.assertRaises(Exception) as ctx:
            self.config.socks_endpoint(self.reactor,
                                       '9150 KeepAliveIsolateSOCKSAuth')
        self.assertTrue("Can't specify options" in str(ctx.exception))


class CreateSocksEndpointTests(unittest.TestCase):

    def setUp(self):
        self.reactor = Mock()
        self.config = TorConfig()
        self.config.SocksPort = []
        self.config.bootstrap = defer.succeed(self.config)

    @defer.inlineCallbacks
    def test_create_default_no_ports(self):
        with self.assertRaises(Exception) as ctx:
            yield self.config.create_socks_endpoint(self.reactor, None)
        self.assertTrue('no SocksPorts configured' in str(ctx.exception))

    @defer.inlineCallbacks
    def test_create_default(self):
        self.config.SocksPort = ['9150']
        ep = yield self.config.create_socks_endpoint(self.reactor, None)

        factory = Mock()
        ep.connect(factory)
        self.assertEqual(1, len(self.reactor.mock_calls))
        call = self.reactor.mock_calls[0]
        self.assertEqual('connectTCP', call[0])
        self.assertEqual('127.0.0.1', call[1][0])
        self.assertEqual(9150, call[1][1])

    @defer.inlineCallbacks
    def test_create_tcp(self):
        ep = yield self.config.create_socks_endpoint(
            self.reactor, "9050",
        )

        factory = Mock()
        ep.connect(factory)
        self.assertEqual(1, len(self.reactor.mock_calls))
        call = self.reactor.mock_calls[0]
        self.assertEqual('connectTCP', call[0])
        self.assertEqual('127.0.0.1', call[1][0])
        self.assertEqual(9050, call[1][1])

    @defer.inlineCallbacks
    def test_create_error_on_save(self):
        self.config.SocksPort = []

        def boom(*args, **kw):
            raise TorProtocolError(551, "Something bad happened")

        with patch.object(TorConfig, 'save', boom):
            with self.assertRaises(Exception) as ctx:
                yield self.config.create_socks_endpoint(self.reactor, 'unix:/foo')
        err = str(ctx.exception)
        self.assertTrue('error from Tor' in err)
        self.assertTrue('specific ownership/permissions requirements' in err)


class HiddenServiceTests(unittest.TestCase):

    def setUp(self):
        self.protocol = FakeControlProtocol([])
        self.protocol.answers.append('''config/names=
HiddenServiceOptions Virtual
HiddenServiceVersion Dependant
HiddenServiceDirGroupReadable Dependant
HiddenServiceAuthorizeClient Dependant''')

    @defer.inlineCallbacks
    def test_options_hidden(self):
        self.protocol.answers.append(
            'HiddenServiceDir=/fake/path\nHiddenServicePort=80 '
            '127.0.0.1:1234\nHiddenServiceDirGroupReadable=1\n'
        )

        conf = TorConfig(self.protocol)
        yield conf.post_bootstrap
        self.assertTrue(conf.post_bootstrap.called)
        self.assertTrue('HiddenServiceOptions' not in conf.config)
        self.assertTrue('HiddenServices' in conf.config)
        self.assertEqual(len(conf.HiddenServices), 1)

        self.assertTrue(not conf.needs_save())
        conf.hiddenservices.append(
            HiddenService(conf, '/some/dir', ['80 127.0.0.1:2345'], ['auth'], 2, True)
        )
        conf.hiddenservices[0].ports.append('443 127.0.0.1:443')
        self.assertTrue(conf.needs_save())
        conf.save()

        self.assertEqual(len(self.protocol.sets), 9)
        self.assertEqual(self.protocol.sets[0], ('HiddenServiceDir', '/fake/path'))
        self.assertEqual(self.protocol.sets[1], ('HiddenServiceDirGroupReadable', '1'))
        self.assertEqual(self.protocol.sets[2], ('HiddenServicePort', '80 127.0.0.1:1234'))
        self.assertEqual(self.protocol.sets[3], ('HiddenServicePort', '443 127.0.0.1:443'))
        self.assertEqual(self.protocol.sets[4], ('HiddenServiceDir', '/some/dir'))
        self.assertEqual(self.protocol.sets[5], ('HiddenServiceDirGroupReadable', '1'))
        self.assertEqual(self.protocol.sets[6], ('HiddenServicePort', '80 127.0.0.1:2345'))
        self.assertEqual(self.protocol.sets[7], ('HiddenServiceVersion', '2'))
        self.assertEqual(self.protocol.sets[8], ('HiddenServiceAuthorizeClient', 'auth'))

    def test_api(self):
        self.assertTrue(
            IOnionService.implementedBy(HiddenService)
        )

    def test_save_no_protocol(self):
        conf = TorConfig()
        conf.HiddenServices = [HiddenService(conf, '/fake/path', ['80 127.0.0.1:1234'])]
        conf.save()

    def test_two_hidden_services_before_save(self):
        conf = TorConfig()
        conf.HiddenServices = [HiddenService(conf, '/fake/path', ['80 127.0.0.1:1234'])]
        conf.HiddenServices.append(HiddenService(conf, '/fake/path/two', ['1234 127.0.0.1:1234']))
        conf.save()
        self.assertEqual(2, len(conf.HiddenServices))

    def test_onion_keys(self):
        # FIXME test without crapping on filesystem
        d = tempfile.mkdtemp()
        self.protocol.answers.append('HiddenServiceDir={}\n'.format(d))

        try:
            with open(os.path.join(d, 'private_key'), 'w') as f:
                f.write('private')
            with open(os.path.join(d, 'hostname'), 'w') as f:
                f.write('blarglyfoo.onion descriptor-cookie # client: hungry\n')
            with open(os.path.join(d, 'client_keys'), 'w') as f:
                f.write('client-name hungry\ndescriptor-cookie omnomnom\nclient-key')
                f.write('''
-----BEGIN RSA PRIVATE KEY-----
Z2Tur2c8UP8zxIoWfSVAi0Ahx+Ou8yKrlCGxYuFiRw==
-----END RSA PRIVATE KEY-----''')

            conf = TorConfig(self.protocol)
            hs = AuthenticatedHiddenService(conf, d, [])

            self.assertEqual(1, len(hs.client_names()))
            self.assertTrue('hungry' in hs.client_names())
            onion = hs.get_client('hungry')
            self.assertEqual(onion.hostname, 'blarglyfoo.onion')
            self.assertEqual(onion.private_key, 'RSA1024:Z2Tur2c8UP8zxIoWfSVAi0Ahx+Ou8yKrlCGxYuFiRw==')
#            self.assertEqual(len(onion.client_keys), 1)
#            self.assertEqual(onion.client_keys[0].name, 'hungry')
#            self.assertEqual(onion.client_keys[0].cookie, 'omnomnom')
#            self.assertEqual(onion.client_keys[0].key, None)

        finally:
            shutil.rmtree(d, ignore_errors=True)

    def test_single_client(self):
        # FIXME test without crapping on filesystem
        self.protocol.answers.append('HiddenServiceDir=/fake/path\n')
        d = tempfile.mkdtemp()

        try:
            with open(os.path.join(d, 'hostname'), 'w') as f:
                f.write('gobledegook\n')

            conf = TorConfig(self.protocol)
            hs = HiddenService(conf, d, [])
            self.assertTrue('gobledegook' == hs.hostname)

        finally:
            shutil.rmtree(d, ignore_errors=True)

    def test_stealth_clients(self):
        # FIXME test without crapping on filesystem
        d = tempfile.mkdtemp()
        self.protocol.answers.append('HiddenServiceDir={}\n'.format(d))

        try:
            with open(os.path.join(d, 'hostname'), 'w') as f:
                f.write('oniona.onion cookiea # client: foo\n')
                f.write('onionb.onion cookieb # client: bar\n')

            conf = TorConfig(self.protocol)
            hs = AuthenticatedHiddenService(conf, d, [])

            self.assertEqual(2, len(hs.client_names()))
            self.assertTrue('foo' in hs.client_names())
            self.assertEqual('oniona.onion', hs.get_client('foo').hostname)
            self.assertEqual('cookiea', hs.get_client('foo').auth_token)

            self.assertTrue('bar' in hs.client_names())
            self.assertEqual('onionb.onion', hs.get_client('bar').hostname)
            self.assertEqual('cookieb', hs.get_client('bar').auth_token)

        finally:
            shutil.rmtree(d, ignore_errors=True)

    def test_modify_hidden_service(self):
        self.protocol.answers.append('HiddenServiceDir=/fake/path\nHiddenServicePort=80 127.0.0.1:1234\n')

        conf = TorConfig(self.protocol)
        conf.hiddenservices[0].version = 3
        self.assertTrue(conf.needs_save())

    def test_add_hidden_service_to_empty_config(self):
        conf = TorConfig()
        h = HiddenService(conf, '/fake/path', ['80 127.0.0.1:1234'], '', 3)
        conf.HiddenServices.append(h)
        self.assertEqual(len(conf.hiddenservices), 1)
        self.assertEqual(h, conf.hiddenservices[0])
        self.assertTrue(conf.needs_save())

    def test_multiple_append(self):
        conf = TorConfig()
        h0 = HiddenService(conf, '/fake/path', ['80 127.0.0.1:1234'], '', 3)
        h1 = HiddenService(conf, '/fake/path', ['90 127.0.0.1:4321'], '', 3)
        h2 = HiddenService(conf, '/fake/path', ['90 127.0.0.1:5432'], '', 3, True)
        conf.hiddenservices = [h0]
        conf.hiddenservices.append(h1)
        conf.hiddenservices.append(h2)
        self.assertEqual(len(conf.hiddenservices), 3)
        self.assertEqual(h0, conf.hiddenservices[0])
        self.assertEqual(h1, conf.hiddenservices[1])
        self.assertEqual(h2, conf.hiddenservices[2])
        self.assertTrue(conf.needs_save())

    def test_multiple_startup_services(self):
        d = tempfile.mkdtemp()
        with open(os.path.join(d, 'hostname'), 'w') as f:
            f.write('oniona.onion cookiea # client: foo\n')
        conf = TorConfig(FakeControlProtocol(['config/names=']))
        conf._setup_hidden_services('''HiddenServiceDir={}
HiddenServicePort=80 127.0.0.1:1234
HiddenServiceVersion=2
HiddenServiceAuthorizeClient=basic foo
HiddenServiceDir=/some/other/fake/path
HiddenServicePort=80 127.0.0.1:1234
HiddenServicePort=90 127.0.0.1:2345'''.format(d))

        self.assertEqual(len(conf.hiddenservices), 2)
#        self.assertEqual(conf.hiddenservices[0].dir, '/fake/path')
#        self.assertEqual(conf.hiddenservices[0].version, 2)
#        self.assertEqual(len(conf.hiddenservices[0].authorize_client), 1)
#        self.assertEqual(conf.hiddenservices[0].authorize_client, 'basic')
        self.assertEqual(len(conf.hiddenservices[0].ports), 1)
        self.assertEqual(conf.hiddenservices[0].ports[0], '80 127.0.0.1:1234')

        self.assertEqual(conf.hiddenservices[1].dir, '/some/other/fake/path')
        self.assertEqual(len(conf.hiddenservices[1].ports), 2)
        self.assertEqual(conf.hiddenservices[1].ports[0], '80 127.0.0.1:1234')
        self.assertEqual(conf.hiddenservices[1].ports[1], '90 127.0.0.1:2345')

    def test_hidden_service_parse_error(self):
        conf = TorConfig(FakeControlProtocol(['config/names=']))
        try:
            conf._setup_hidden_services('''FakeHiddenServiceKey=foo''')
            self.fail()
        except RuntimeError as e:
            self.assertTrue('parse' in str(e))

    def test_hidden_service_directory_absolute_path(self):
        conf = TorConfig(FakeControlProtocol(['config/names=']))
        conf._setup_hidden_services('HiddenServiceDir=/fake/path/../path')
        self.assertEqual(len(self.flushWarnings()), 1)

    def test_hidden_service_same_directory(self):
        conf = TorConfig(FakeControlProtocol(['config/names=']))
        servicelines = '''HiddenServiceDir=/fake/path
HiddenServiceDir=/fake/path'''
        self.assertRaises(RuntimeError, conf._setup_hidden_services, servicelines)

        conf = TorConfig()
        conf.HiddenServices = [HiddenService(conf, '/fake/path', ['80 127.0.0.1:1234'])]
        conf.HiddenServices.append(HiddenService(conf, '/fake/path', ['80 127.0.0.1:2345']))
        self.assertTrue(conf.needs_save())
        self.assertRaises(RuntimeError, conf.save)

        conf = TorConfig()
        conf.HiddenServices = [HiddenService(conf, '/fake/path', ['80 127.0.0.1:1234'])]
        conf.HiddenServices.append(HiddenService(conf, '/fake/path/two', ['80 127.0.0.1:1234']))
        self.assertTrue(conf.needs_save())
        conf.save()
        conf.hiddenservices[1].dir = '/fake/path'
        self.assertTrue(conf.needs_save())
        self.assertRaises(RuntimeError, conf.save)

    def test_multiple_modify_hidden_service(self):
        self.protocol.answers.append('HiddenServiceDir=/fake/path\nHiddenServicePort=80 127.0.0.1:1234\n')

        conf = TorConfig(self.protocol)
        self.assertTrue(self.protocol.post_bootstrap.called)
        self.assertTrue(conf.post_bootstrap is None or conf.post_bootstrap.called)
        self.assertEqual(len(conf.hiddenservices), 1)
        self.assertTrue(conf.hiddenservices[0]._config)
        conf.hiddenservices[0].version = 3
        self.assertTrue(conf.needs_save())
        conf.hiddenservices[0].version = 4
        conf.hiddenservices[0].version = 5

        self.assertEqual(conf.hiddenservices[0].version, 5)
        conf.save()
        self.assertEqual(len(self.protocol.sets), 3)
        self.assertEqual(self.protocol.sets[0], ('HiddenServiceDir', '/fake/path'))
        self.assertEqual(self.protocol.sets[1], ('HiddenServicePort', '80 127.0.0.1:1234'))
        self.assertEqual(self.protocol.sets[2], ('HiddenServiceVersion', '5'))

    def test_set_save_modify(self):
        self.protocol.answers.append('')

        conf = TorConfig(self.protocol)

        conf.hiddenservices = [HiddenService(conf, '/fake/path', ['80 127.0.0.1:1234'], '', 3)]
        self.assertTrue(conf.needs_save())
        conf.save()

        self.assertEqual(len(conf.hiddenservices), 1)
        self.assertEqual(conf.hiddenservices[0].dir, '/fake/path')
        self.assertEqual(conf.hiddenservices[0].version, 3)
        self.assertEqual(0, len(conf.hiddenservices[0].authorize_client))
        conf.hiddenservices[0].ports = ['123 127.0.0.1:4321']
        conf.save()

        self.assertTrue(not conf.needs_save())
        conf.hiddenservices[0].ports.append('90 127.0.0.1:2345')
        self.assertTrue(conf.needs_save())


<<<<<<< HEAD
@implementer(IListeningPort)
class FakePort(object):
    def __init__(self, port):
        self._port = port
=======
@implementer(IReactorCore)
class FakeReactor(task.Clock):
>>>>>>> eb829a30

    def startListening(self):
        pass

<<<<<<< HEAD
    def stopListening(self):
        pass

    def getHost(self):
        return IPv4Address('TCP', "127.0.0.1", self._port)
=======

class FakeProcessTransport(proto_helpers.StringTransportWithDisconnection):

    pid = -1

    def signalProcess(self, signame):
        self.process_protocol.processEnded(
            Failure(error.ProcessTerminated(signal=signame))
        )

    def closeStdin(self):
        self.protocol.dataReceived(b'250 OK\r\n')
        self.protocol.dataReceived(b'250 OK\r\n')
        self.protocol.dataReceived(b'250 OK\r\n')
        self.protocol.dataReceived(
            b'650 STATUS_CLIENT NOTICE BOOTSTRAP PROGRESS=90 '
            b'TAG=circuit_create SUMMARY="Establishing a Tor circuit"\r\n'
        )
        self.protocol.dataReceived(
            b'650 STATUS_CLIENT NOTICE BOOTSTRAP PROGRESS=100 '
            b'TAG=done SUMMARY="Done"\r\n'
        )


class FakeProcessTransportNeverBootstraps(FakeProcessTransport):

    pid = -1

    def closeStdin(self):
        self.protocol.dataReceived(b'250 OK\r\n')
        self.protocol.dataReceived(b'250 OK\r\n')
        self.protocol.dataReceived(b'250 OK\r\n')
        self.protocol.dataReceived(
            b'650 STATUS_CLIENT NOTICE BOOTSTRAP PROGRESS=90 TAG=circuit_create '
            b'SUMMARY="Establishing a Tor circuit"\r\n')


class FakeProcessTransportNoProtocol(FakeProcessTransport):
    def closeStdin(self):
        pass


class LaunchTorTests(unittest.TestCase):

    def setUp(self):
        self.protocol = TorControlProtocol()
        self.protocol.connectionMade = lambda: None
        self.transport = proto_helpers.StringTransport()
        self.protocol.makeConnection(self.transport)
        self.clock = task.Clock()

    def setup_complete_with_timer(self, proto):
        proto._check_timeout.stop()
        proto.checkTimeout()

    def setup_complete_no_errors(self, proto, config, stdout, stderr):
        self.assertEqual("Bootstrapped 100%\n", stdout.getvalue())
        self.assertEqual("", stderr.getvalue())
        todel = proto.to_delete
        self.assertTrue(len(todel) > 0)
        # ...because we know it's a TorProcessProtocol :/
        proto.cleanup()
        self.assertEqual(len(proto.to_delete), 0)
        for f in todel:
            self.assertTrue(not os.path.exists(f))
        self.assertEqual(proto._timeout_delayed_call, None)

        # make sure we set up the config to track the created tor
        # protocol connection
        self.assertEquals(config.protocol, proto.tor_protocol)

    def setup_complete_fails(self, proto, stdout, stderr):
        self.assertEqual("Bootstrapped 90%\n", stdout.getvalue())
        self.assertEqual("", stderr.getvalue())
        todel = proto.to_delete
        self.assertTrue(len(todel) > 0)
        # the "12" is just arbitrary, we check it later in the error-message
        proto.processEnded(
            Failure(error.ProcessTerminated(12, None, 'statusFIXME'))
        )
        self.assertEqual(1, len(self.flushLoggedErrors(RuntimeError)))
        self.assertEqual(len(proto.to_delete), 0)
        for f in todel:
            self.assertTrue(not os.path.exists(f))
        return None

    @patch('txtorcon.torconfig.os.geteuid')
    def test_basic_launch(self, geteuid):
        # pretend we're root to exercise the "maybe chown data dir" codepath
        geteuid.return_value = 0
        config = TorConfig()
        config.ORPort = 1234
        config.SOCKSPort = 9999
        config.User = getuser()

        def connector(proto, trans):
            proto._set_valid_events('STATUS_CLIENT')
            proto.makeConnection(trans)
            proto.post_bootstrap.callback(proto)
            return proto.post_bootstrap

        class OnProgress:
            def __init__(self, test, expected):
                self.test = test
                self.expected = expected

            def __call__(self, percent, tag, summary):
                self.test.assertEqual(
                    self.expected[0],
                    (percent, tag, summary)
                )
                self.expected = self.expected[1:]
                self.test.assertTrue('"' not in summary)
                self.test.assertTrue(percent >= 0 and percent <= 100)

        def on_protocol(proto):
            proto.outReceived('Bootstrapped 100%\n')
            proto.progress = OnProgress(
                self, [
                    (90, 'circuit_create', 'Establishing a Tor circuit'),
                    (100, 'done', 'Done'),
                ]
            )

        trans = FakeProcessTransport()
        trans.protocol = self.protocol
        fakeout = StringIO()
        fakeerr = StringIO()
        creator = functools.partial(connector, self.protocol, self.transport)
        d = launch_tor(
            config,
            FakeReactor(self, trans, on_protocol),
            connection_creator=creator,
            tor_binary='/bin/echo',
            stdout=fakeout,
            stderr=fakeerr
        )
        d.addCallback(self.setup_complete_no_errors, config, fakeout, fakeerr)
        return d

    def check_setup_failure(self, fail):
        self.assertTrue("with error-code 12" in fail.getErrorMessage())
        # cancel the errback chain, we wanted this
        return None

    @defer.inlineCallbacks
    def test_launch_tor_unix_controlport(self):
        config = TorConfig()
        config.ControlPort = "unix:/dev/null"
        trans = FakeProcessTransport()
        trans.protocol = self.protocol
        fakeout = StringIO()
        fakeerr = StringIO()

        def connector(proto, trans):
            proto._set_valid_events('STATUS_CLIENT')
            proto.makeConnection(trans)
            proto.post_bootstrap.callback(proto)
            return proto.post_bootstrap

        def on_protocol(proto):
            proto.outReceived('Bootstrapped 90%\n')

        reactor = FakeReactor(self, trans, on_protocol)
        reactor.connectUNIX = Mock()
        try:
            yield launch_tor(
                config,
                reactor,
                tor_binary='/bin/echo',
                stdout=fakeout,
                stderr=fakeerr
            )
        except Exception:
            pass
        self.assertTrue(reactor.connectUNIX.called)
        self.assertEqual(
            '/dev/null',
            reactor.connectUNIX.mock_calls[0][1][0],
        )

    def test_launch_tor_fails(self):
        config = TorConfig()
        config.OrPort = 1234
        config.SocksPort = 9999

        def connector(proto, trans):
            proto._set_valid_events('STATUS_CLIENT')
            proto.makeConnection(trans)
            proto.post_bootstrap.callback(proto)
            return proto.post_bootstrap

        def on_protocol(proto):
            proto.outReceived('Bootstrapped 90%\n')

        trans = FakeProcessTransport()
        trans.protocol = self.protocol
        fakeout = StringIO()
        fakeerr = StringIO()
        creator = functools.partial(connector, self.protocol, self.transport)
        d = launch_tor(
            config,
            FakeReactor(self, trans, on_protocol),
            connection_creator=creator,
            tor_binary='/bin/echo',
            stdout=fakeout,
            stderr=fakeerr
        )
        d.addCallback(self.setup_complete_fails, fakeout, fakeerr)
        self.flushLoggedErrors(RuntimeError)
        return d

    def test_launch_with_timeout_no_ireactortime(self):
        config = TorConfig()
        return self.assertRaises(
            RuntimeError,
            launch_tor, config, None, timeout=5, tor_binary='/bin/echo'
        )

    @patch('txtorcon.torconfig.sys')
    @patch('txtorcon.torconfig.pwd')
    @patch('txtorcon.torconfig.os.geteuid')
    @patch('txtorcon.torconfig.os.chown')
    def test_launch_root_changes_tmp_ownership(self, chown, euid, _pwd, _sys):
        _pwd.return_value = 1000
        _sys.platform = 'linux2'
        euid.return_value = 0
        config = TorConfig()
        config.User = 'chuffington'
        d = launch_tor(config, Mock(), tor_binary='/bin/echo')
        self.assertEqual(1, chown.call_count)

    @defer.inlineCallbacks
    def test_launch_timeout_exception(self):
        self.protocol = FakeControlProtocol([])
        self.protocol.answers.append('''config/names=
DataDirectory String
ControlPort Port''')
        self.protocol.answers.append({'DataDirectory': 'foo'})
        self.protocol.answers.append({'ControlPort': 0})
        config = TorConfig(self.protocol)
        yield config.post_bootstrap
        config.DataDirectory = '/dev/null'

        trans = Mock()
        d = launch_tor(
            config,
            FakeReactor(self, trans, Mock()),
            tor_binary='/bin/echo'
        )
        tpp = yield d
        tpp.transport = trans
        trans.signalProcess = Mock(side_effect=error.ProcessExitedAlready)
        trans.loseConnection = Mock()

        # obsolete? conflict from cherry-pick 37bc60f
        tpp.timeout_expired()
        self.assertTrue(tpp.transport.loseConnection.called)

    @defer.inlineCallbacks
    def test_launch_timeout_process_exits(self):
        # cover the "one more edge case" where we get a processEnded()
        # but we've already "done" a timeout.
        self.protocol = FakeControlProtocol([])
        self.protocol.answers.append('''config/names=
DataDirectory String
ControlPort Port''')
        self.protocol.answers.append({'DataDirectory': 'foo'})
        self.protocol.answers.append({'ControlPort': 0})
        config = TorConfig(self.protocol)
        yield config.post_bootstrap
        config.DataDirectory = '/dev/null'

        trans = Mock()
        d = launch_tor(
            config,
            FakeReactor(self, trans, Mock()),
            tor_binary='/bin/echo'
        )
        tpp = yield d
        tpp.timeout_expired()
        tpp.transport = trans
        trans.signalProcess = Mock()
        trans.loseConnection = Mock()
        status = Mock()
        status.value.exitCode = None
        self.assertTrue(tpp._did_timeout)
        tpp.processEnded(status)

        errs = self.flushLoggedErrors(RuntimeError)
        self.assertEqual(1, len(errs))

    def test_launch_wrong_stdout(self):
        config = TorConfig()
        try:
            launch_tor(config, None, stdout=object(), tor_binary='/bin/echo')
            self.fail("Should have thrown an error")
        except RuntimeError:
            pass

    def test_launch_with_timeout(self):
        config = TorConfig()
        config.OrPort = 1234
        config.SocksPort = 9999
        timeout = 5

        def connector(proto, trans):
            proto._set_valid_events('STATUS_CLIENT')
            proto.makeConnection(trans)
            proto.post_bootstrap.callback(proto)
            return proto.post_bootstrap

        class OnProgress:
            def __init__(self, test, expected):
                self.test = test
                self.expected = expected

            def __call__(self, percent, tag, summary):
                self.test.assertEqual(
                    self.expected[0],
                    (percent, tag, summary)
                )
                self.expected = self.expected[1:]
                self.test.assertTrue('"' not in summary)
                self.test.assertTrue(percent >= 0 and percent <= 100)

        def on_protocol(proto):
            proto.outReceived('Bootstrapped 100%\n')

        trans = FakeProcessTransportNeverBootstraps()
        trans.protocol = self.protocol
        creator = functools.partial(connector, self.protocol, self.transport)
        react = FakeReactor(self, trans, on_protocol)
        d = launch_tor(config, react, connection_creator=creator,
                       timeout=timeout, tor_binary='/bin/echo')
        # FakeReactor is a task.Clock subclass and +1 just to be sure
        react.advance(timeout + 1)

        self.assertTrue(d.called)
        self.assertTrue(
            d.result.getErrorMessage().strip().endswith('Tor was killed (TERM).')
        )
        self.flushLoggedErrors(RuntimeError)
        return self.assertFailure(d, RuntimeError)

    def test_launch_with_timeout_that_doesnt_expire(self):
        config = TorConfig()
        config.OrPort = 1234
        config.SocksPort = 9999
        timeout = 5

        def connector(proto, trans):
            proto._set_valid_events('STATUS_CLIENT')
            proto.makeConnection(trans)
            proto.post_bootstrap.callback(proto)
            return proto.post_bootstrap

        class OnProgress:
            def __init__(self, test, expected):
                self.test = test
                self.expected = expected

            def __call__(self, percent, tag, summary):
                self.test.assertEqual(
                    self.expected[0],
                    (percent, tag, summary)
                )
                self.expected = self.expected[1:]
                self.test.assertTrue('"' not in summary)
                self.test.assertTrue(percent >= 0 and percent <= 100)

        def on_protocol(proto):
            proto.outReceived('Bootstrapped 100%\n')

        trans = FakeProcessTransport()
        trans.protocol = self.protocol
        creator = functools.partial(connector, self.protocol, self.transport)
        react = FakeReactor(self, trans, on_protocol)
        d = launch_tor(config, react, connection_creator=creator,
                       timeout=timeout, tor_binary='/bin/echo')
        # FakeReactor is a task.Clock subclass and +1 just to be sure
        react.advance(timeout + 1)

        self.assertTrue(d.called)
        self.assertTrue(d.result.tor_protocol == self.protocol)

    def setup_fails_stderr(self, fail, stdout, stderr):
        self.assertEqual('', stdout.getvalue())
        self.assertEqual('Something went horribly wrong!\n', stderr.getvalue())
        self.assertTrue(
            'Something went horribly wrong!' in fail.getErrorMessage()
        )
        # cancel the errback chain, we wanted this
        return None

    def test_tor_produces_stderr_output(self):
        config = TorConfig()
        config.OrPort = 1234
        config.SocksPort = 9999

        def connector(proto, trans):
            proto._set_valid_events('STATUS_CLIENT')
            proto.makeConnection(trans)
            proto.post_bootstrap.callback(proto)
            return proto.post_bootstrap

        def on_protocol(proto):
            proto.errReceived('Something went horribly wrong!\n')

        trans = FakeProcessTransport()
        trans.protocol = self.protocol
        fakeout = StringIO()
        fakeerr = StringIO()
        creator = functools.partial(connector, self.protocol, self.transport)
        d = launch_tor(config, FakeReactor(self, trans, on_protocol),
                       connection_creator=creator, tor_binary='/bin/echo',
                       stdout=fakeout, stderr=fakeerr)
        d.addCallback(self.fail)        # should't get callback
        d.addErrback(self.setup_fails_stderr, fakeout, fakeerr)
        self.assertFalse(self.protocol.on_disconnect)
        return d

    def test_tor_connection_fails(self):
        """
        We fail to connect once, and then successfully connect --
        testing whether we're retrying properly on each Bootstrapped
        line from stdout.
        """

        config = TorConfig()
        config.OrPort = 1234
        config.SocksPort = 9999

        class Connector:
            count = 0

            def __call__(self, proto, trans):
                self.count += 1
                if self.count < 2:
                    return defer.fail(
                        error.CannotListenError(None, None, None)
                    )

                proto._set_valid_events('STATUS_CLIENT')
                proto.makeConnection(trans)
                proto.post_bootstrap.callback(proto)
                return proto.post_bootstrap

        def on_protocol(proto):
            proto.outReceived('Bootstrapped 90%\n')

        trans = FakeProcessTransport()
        trans.protocol = self.protocol
        creator = functools.partial(Connector(), self.protocol, self.transport)
        d = launch_tor(
            config,
            FakeReactor(self, trans, on_protocol),
            connection_creator=creator,
            tor_binary='/bin/echo'
        )
        d.addCallback(self.setup_complete_fails)
        return self.assertFailure(d, Exception)

    def test_tor_connection_user_data_dir(self):
        """
        Test that we don't delete a user-supplied data directory.
        """

        config = TorConfig()
        config.OrPort = 1234

        class Connector:
            def __call__(self, proto, trans):
                proto._set_valid_events('STATUS_CLIENT')
                proto.makeConnection(trans)
                proto.post_bootstrap.callback(proto)
                return proto.post_bootstrap

        def on_protocol(proto):
            proto.outReceived('Bootstrapped 90%\n')

        my_dir = tempfile.mkdtemp(prefix='tortmp')
        config.DataDirectory = my_dir
        trans = FakeProcessTransport()
        trans.protocol = self.protocol
        creator = functools.partial(Connector(), self.protocol, self.transport)
        d = launch_tor(
            config,
            FakeReactor(self, trans, on_protocol),
            connection_creator=creator,
            tor_binary='/bin/echo'
        )

        def still_have_data_dir(proto, tester):
            proto.cleanup()  # FIXME? not really unit-testy as this is sort of internal function
            tester.assertTrue(os.path.exists(my_dir))
            delete_file_or_tree(my_dir)

        d.addCallback(still_have_data_dir, self)
        d.addErrback(self.fail)
        return d

    def test_tor_connection_user_control_port(self):
        """
        Confirm we use a user-supplied control-port properly
        """

        config = TorConfig()
        config.OrPort = 1234
        config.ControlPort = 4321

        class Connector:
            def __call__(self, proto, trans):
                proto._set_valid_events('STATUS_CLIENT')
                proto.makeConnection(trans)
                proto.post_bootstrap.callback(proto)
                return proto.post_bootstrap

        def on_protocol(proto):
            proto.outReceived('Bootstrapped 90%\n')
            proto.outReceived('Bootstrapped 100%\n')

        trans = FakeProcessTransport()
        trans.protocol = self.protocol
        creator = functools.partial(Connector(), self.protocol, self.transport)
        d = launch_tor(
            config,
            FakeReactor(self, trans, on_protocol),
            connection_creator=creator,
            tor_binary='/bin/echo'
        )

        def check_control_port(proto, tester):
            # we just want to ensure launch_tor() didn't mess with
            # the controlport we set
            tester.assertEquals(config.ControlPort, 4321)

        d.addCallback(check_control_port, self)
        d.addErrback(self.fail)
        return d

    def test_tor_connection_default_control_port(self):
        """
        Confirm a default control-port is set if not user-supplied.
        """

        config = TorConfig()

        class Connector:
            def __call__(self, proto, trans):
                proto._set_valid_events('STATUS_CLIENT')
                proto.makeConnection(trans)
                proto.post_bootstrap.callback(proto)
                return proto.post_bootstrap

        def on_protocol(proto):
            proto.outReceived('Bootstrapped 90%\n')
            proto.outReceived('Bootstrapped 100%\n')

        trans = FakeProcessTransport()
        trans.protocol = self.protocol
        creator = functools.partial(Connector(), self.protocol, self.transport)
        d = launch_tor(
            config,
            FakeReactor(self, trans, on_protocol),
            connection_creator=creator,
            tor_binary='/bin/echo'
        )

        def check_control_port(proto, tester):
            # ensure ControlPort was set to a default value
            tester.assertEquals(config.ControlPort, 9052)

        d.addCallback(check_control_port, self)
        d.addErrback(self.fail)
        return d

    def test_progress_updates(self):
        self.got_progress = False

        def confirm_progress(p, t, s):
            self.assertEqual(p, 10)
            self.assertEqual(t, 'tag')
            self.assertEqual(s, 'summary')
            self.got_progress = True
        process = TorProcessProtocol(None, confirm_progress)
        process.progress(10, 'tag', 'summary')
        self.assertTrue(self.got_progress)

    def test_quit_process(self):
        process = TorProcessProtocol(None)
        process.transport = Mock()

        d = process.quit()
        self.assertFalse(d.called)

        process.processExited(Failure(error.ProcessTerminated(exitCode=15)))
        self.assertTrue(d.called)
        process.processEnded(Failure(error.ProcessDone(None)))
        self.assertTrue(d.called)
        errs = self.flushLoggedErrors()
        self.assertEqual(1, len(errs))
        self.assertTrue("Tor exited with error-code" in str(errs[0]))

    def test_quit_process_already(self):
        process = TorProcessProtocol(None)
        process.transport = Mock()

        def boom(sig):
            self.assertEqual(sig, 'TERM')
            raise error.ProcessExitedAlready()
        process.transport.signalProcess = Mock(side_effect=boom)

        d = process.quit()
        process.processEnded(Failure(error.ProcessDone(None)))
        self.assertTrue(d.called)
        errs = self.flushLoggedErrors()
        self.assertEqual(1, len(errs))
        self.assertTrue("Tor exited with error-code" in str(errs[0]))

    def test_status_updates(self):
        process = TorProcessProtocol(None)
        process.status_client("NOTICE CONSENSUS_ARRIVED")

    def test_tor_launch_success_then_shutdown(self):
        """
        There was an error where we double-callbacked a deferred,
        i.e. success and then shutdown. This repeats it.
        """
        process = TorProcessProtocol(None)
        process.status_client(
            'STATUS_CLIENT BOOTSTRAP PROGRESS=100 TAG=foo SUMMARY=cabbage'
        )

        class Value(object):
            exitCode = 123

        class Status(object):
            value = Value()
        process.processEnded(Status())
        self.assertEquals(len(self.flushLoggedErrors(RuntimeError)), 1)

    def test_launch_tor_no_control_port(self):
        '''
        See Issue #80. This allows you to launch tor with a TorConfig
        with ControlPort=0 in case you don't want a control connection
        at all. In this case you get back a TorProcessProtocol and you
        own both pieces. (i.e. you have to kill it yourself).
        '''

        config = TorConfig()
        config.ControlPort = 0
        trans = FakeProcessTransportNoProtocol()
        trans.protocol = self.protocol

        def creator(*args, **kw):
            print("Bad: connection creator called")
            self.fail()

        def on_protocol(proto):
            self.process_proto = proto
        pp = launch_tor(config,
                        FakeReactor(self, trans, on_protocol),
                        connection_creator=creator, tor_binary='/bin/echo')
        self.assertTrue(pp.called)
        self.assertEqual(pp.result, self.process_proto)
        return pp
>>>>>>> eb829a30


class IteratorTests(unittest.TestCase):
    def test_iterate_torconfig(self):
        cfg = TorConfig()
        cfg.FooBar = 'quux'
        cfg.save()
        cfg.Quux = 'blimblam'

        keys = sorted([k for k in cfg])

        self.assertEqual(['FooBar', 'Quux'], keys)


class ErrorTests(unittest.TestCase):
    @patch('txtorcon.controller.find_tor_binary', return_value=None)
    @defer.inlineCallbacks
    def test_no_tor_binary(self, ftb):
        self.transport = proto_helpers.StringTransport()

        class Connector:
            def __call__(self, proto, trans):
                proto._set_valid_events('STATUS_CLIENT')
                proto.makeConnection(trans)
                proto.post_bootstrap.callback(proto)
                return proto.post_bootstrap

        self.protocol = FakeControlProtocol([])
        trans = Mock()
        trans.protocol = self.protocol
        creator = functools.partial(Connector(), self.protocol, self.transport)
        reactor = Mock()
        directlyProvides(reactor, IReactorCore)
        try:
            yield launch(
                reactor,
                connection_creator=creator
            )
            self.fail()

        except TorNotFound:
            pass  # success!


# the RSA keys have been shortened below for readability
keydata = '''client-name bar
descriptor-cookie O4rQyZ+IJr2PNHUdeXi0nA==
client-key
-----BEGIN RSA PRIVATE KEY-----
MIICXQIBAAKBgQC1R/bPGTWnpGJpNCfT1KIfFq1QEGHz4enKSEKUDkz1CSEPOMGS
bV37dfqTuI4klsFvdUsR3NpYXLin9xRWvw1viKwAN0y8cv5totl4qMxO5i+zcfVh
bJiNvVv2EjfEyQaZfAy2PUfp/tAPYZMsyfps2DptWyNR
-----END RSA PRIVATE KEY-----
client-name foo
descriptor-cookie btlj4+RsWEkxigmlszInhQ==
client-key
-----BEGIN RSA PRIVATE KEY-----
MIICXgIBAAKBgQDdLdHU1fbABtFutOFtpdWQdv/9qG1OAc0r1TfaBtkPSNcLezcx
SThalIEnRFfejy0suOHmsqspruvn0FEflIEQvFWeXAPvXg==
-----END RSA PRIVATE KEY-----
client-name quux
descriptor-cookie asdlkjasdlfkjalsdkfffj==
'''


class HiddenServiceAuthTests(unittest.TestCase):

    def test_parse_client_keys(self):
        data = StringIO(keydata)

        clients = list(parse_client_keys(data))

        self.assertEqual(3, len(clients))
        self.assertEqual('bar', clients[0].name)
        self.assertEqual('O4rQyZ+IJr2PNHUdeXi0nA', clients[0].cookie)
        self.assertEqual('RSA1024:MIICXQIBAAKBgQC1R/bPGTWnpGJpNCfT1KIfFq1QEGHz4enKSEKUDkz1CSEPOMGSbV37dfqTuI4klsFvdUsR3NpYXLin9xRWvw1viKwAN0y8cv5totl4qMxO5i+zcfVhbJiNvVv2EjfEyQaZfAy2PUfp/tAPYZMsyfps2DptWyNR', clients[0].key)

        self.assertEqual('foo', clients[1].name)
        self.assertEqual('btlj4+RsWEkxigmlszInhQ', clients[1].cookie)
        self.assertEqual(clients[1].key, 'RSA1024:MIICXgIBAAKBgQDdLdHU1fbABtFutOFtpdWQdv/9qG1OAc0r1TfaBtkPSNcLezcxSThalIEnRFfejy0suOHmsqspruvn0FEflIEQvFWeXAPvXg==')

        self.assertEqual('quux', clients[2].name)
        self.assertEqual('asdlkjasdlfkjalsdkfffj', clients[2].cookie)
        self.assertEqual(None, clients[2].key)

    def test_parse_error(self):
        data = StringIO('client-name foo\nclient-name xxx\n')

        self.assertRaises(
            RuntimeError,
            parse_client_keys, data
        )


class EphemeralOnionServiceTest(unittest.TestCase):

    def setUp(self):
        self.config = Mock()

    def test_defaults(self):
        eph = torconfig.EphemeralHiddenService(self.config, ["80 localhost:80"])
        self.assertEqual(eph._ports, ["80 localhost:80"])

    def test_error_ports_external(self):
        with self.assertRaises(ValueError) as ctx:
            torconfig.EphemeralHiddenService(self.config, ["foo localhost:80"])
        self.assertTrue("external port isn't an in" in str(ctx.exception))

    def test_error_ports_internal(self):
        with self.assertRaises(ValueError) as ctx:
            torconfig.EphemeralHiddenService(self.config, ["80 localhost"])
        self.assertTrue("local address should be" in str(ctx.exception))

    def test_error_auth_not_supported(self):
        with self.assertRaises(ValueError) as ctx:
            torconfig.EphemeralHiddenService(self.config, ["80 localhost:80"], auth=["stuff"])
        self.assertTrue("authentication on ephemeral" in str(ctx.exception))

    def test_error_non_local_internal(self):
        with self.assertRaises(ValueError) as ctx:
            torconfig.EphemeralHiddenService(self.config, ["80 1.2.3.4:80"])
        self.assertTrue("should be a local address" in str(ctx.exception))

    def test_wrong_blob(self):
        with self.assertRaises(ValueError) as ctx:
            torconfig.EphemeralHiddenService(self.config, ["80 localhost:80", "foo"])
        self.assertTrue("should have exactly one space" in str(ctx.exception))

    # should support .add_to_tor for backwards compat?
    # if "no", ensure we have tests for this stuff elsewhere
    # also, ensure we can remove a service!

    def test_add(self):
        return
        eph = torconfig.EphemeralHiddenService(self.config, ["80 127.0.0.1:80"])
        proto = Mock()
        proto.queue_command = Mock(return_value="PrivateKey=blam\nServiceID=ohai")
        eph.add_to_tor(proto)

        self.assertEqual("blam", eph.private_key)
        self.assertEqual("ohai.onion", eph.hostname)

    @defer.inlineCallbacks
    def test_descriptor_wait(self):
        proto = Mock()
        proto.queue_command = Mock(return_value=defer.succeed("PrivateKey=blam\nServiceID=ohai\n"))
        self.config.tor_protocol = proto
        self.config.EphemeralOnionServices = []

        d = torconfig.EphemeralHiddenService.create(
            config=self.config,
            ports=["80 127.0.0.1:80"],
        )
        # extract the "hs_desc" callback that was registered
        cb = proto.method_calls[0][1][1]

        # Tor doesn't actually provide the .onion, but we can test it anyway
        cb('UPLOAD ohai UNKNOWN somehsdir')
        cb('UPLOADED UNKNOWN UNKNOWN somehsdir')

        eph = yield d

        self.assertEqual("blam", eph.private_key)
        self.assertEqual("ohai.onion", eph.hostname)
        self.assertTrue(eph in self.config.EphemeralOnionServices)

    def test_remove(self):
        return
        eph = torconfig.EphemeralHiddenService(self.config, ["80 127.0.0.1:80"])
        eph.hostname = 'foo.onion'
        proto = Mock()
        proto.queue_command = Mock(return_value="OK")

        eph.remove_from_tor(proto)

    @defer.inlineCallbacks
    def test_remove_error(self):
        return
        eph = torconfig.EphemeralHiddenService(self.config, ["80 127.0.0.1:80"])
        eph.hostname = 'foo.onion'
        proto = Mock()
        proto.queue_command = Mock(return_value="it's not ok")

        try:
            yield eph.remove_from_tor(proto)
            self.fail("should have gotten exception")
        except RuntimeError:
            pass

    @defer.inlineCallbacks
    def test_failed_upload(self):
        proto = Mock()
        proto.queue_command = Mock(return_value=defer.succeed("PrivateKey=seekrit\nServiceID=42\n"))
        self.config.tor_protocol = proto
        self.config.EphemeralOnionServices = []

        d = torconfig.EphemeralHiddenService.create(
            config=self.config,
            ports=["80 127.0.0.1:80"],
        )

        # extract the hs_desc callback
        cb = proto.method_calls[0][1][1]

        # Tor leads with UPLOAD events for each attempt; we queue 2 of
        # these...
        cb('UPLOAD 42 UNKNOWN hsdir0')
        cb('UPLOAD 42 UNKNOWN hsdir1')

        # ...but fail them both
        cb('FAILED 42 UNKNOWN hsdir1 REASON=UPLOAD_REJECTED')
        cb('FAILED 42 UNKNOWN hsdir0 REASON=UPLOAD_REJECTED')

        with self.assertRaises(Exception) as ctx:
            yield d
        self.assertTrue('Failed to upload' in str(ctx.exception))

    @defer.inlineCallbacks
    def test_single_failed_upload(self):
        proto = Mock()
        proto.queue_command = Mock(return_value=defer.succeed("PrivateKey=seekrit\nServiceID=42\n"))
        self.config.tor_protocol = proto
        self.config.EphemeralOnionServices = []

        d = torconfig.EphemeralHiddenService.create(
            config=self.config,
            ports=["80 127.0.0.1:80"],
        )

        # get the event-listener callback that torconfig code added;
        # the last call [-1] was to add_event_listener; we want the
        # [1] arg of that
        cb = proto.method_calls[0][1][1]

        # Tor leads with UPLOAD events for each attempt; we queue 2 of
        # these...
        cb('UPLOAD 42 UNKNOWN hsdir0')
        cb('UPLOAD 42 UNKNOWN hsdir1')

        # ...then fail one
        cb('FAILED 42 UNKNOWN hsdir1 REASON=UPLOAD_REJECTED')
        # ...and succeed on the last.
        cb('UPLOADED 42 UNKNOWN hsdir0')

        eph = yield d
        self.assertEqual("seekrit", eph.private_key)
        self.assertEqual("42.onion", eph.hostname)
        self.assertTrue(d.called)<|MERGE_RESOLUTION|>--- conflicted
+++ resolved
@@ -7,11 +7,7 @@
 
 from mock import Mock, patch
 
-<<<<<<< HEAD
 from zope.interface import implementer, directlyProvides
-=======
-from zope.interface import implementer
->>>>>>> eb829a30
 from twisted.trial import unittest
 from twisted.test import proto_helpers
 from twisted.internet import defer
@@ -1177,26 +1173,12 @@
         self.assertTrue(conf.needs_save())
 
 
-<<<<<<< HEAD
-@implementer(IListeningPort)
-class FakePort(object):
-    def __init__(self, port):
-        self._port = port
-=======
 @implementer(IReactorCore)
 class FakeReactor(task.Clock):
->>>>>>> eb829a30
 
     def startListening(self):
         pass
 
-<<<<<<< HEAD
-    def stopListening(self):
-        pass
-
-    def getHost(self):
-        return IPv4Address('TCP', "127.0.0.1", self._port)
-=======
 
 class FakeProcessTransport(proto_helpers.StringTransportWithDisconnection):
 
@@ -1864,7 +1846,6 @@
         self.assertTrue(pp.called)
         self.assertEqual(pp.result, self.process_proto)
         return pp
->>>>>>> eb829a30
 
 
 class IteratorTests(unittest.TestCase):
