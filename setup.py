--- conflicted
+++ resolved
@@ -26,7 +26,6 @@
       author_email = __contact__,
       url = __url__,
       license = __license__,
-<<<<<<< HEAD
       packages  = ["txtorcon", "txtorcon.test"],
 #      scripts = ['examples/attach_streams_by_country.py'],
 
@@ -35,7 +34,7 @@
       ## the first member of the tuple?
 
       data_files = [('share/txtorcon', ['INSTALL', 'README', 'TODO', 'meejah.asc']),
-                    
+
                     ## this includes pre-built single-page HTML docs
                     ## into the distribution. the map construct grabs
                     ## everything in doc_html/_static
@@ -47,16 +46,6 @@
                     ('share/txtorcon', ['docs/apilinks_sphinxext.py', 'docs/conf.py', 'docs/Makefile', 'docs/avatar.png'] + map(lambda x: os.path.join('docs', x), filter(lambda x: x[-3:] == 'rst', os.listdir('docs'))) + map(lambda x: os.path.join('docs/_static', x), os.listdir('docs/_static'))),
 
                     ## include all the examples
-=======
-      packages  = find_packages(exclude=['test']),
-#      scripts = ['examples/attach_streams_by_country.py'],
-
-      ## I'm a little unclear if I'm doing this "properly", especially
-      ## the documentation etc.
-
-      data_files = [('share/txtorcon', ['README', 'TODO']),
-##FIXME                    ('share/txtorcon', ['doc_html/index.html', 'doc_html/objects.inv'] + map(lambda x: os.path.join('doc_html/_static', x), os.listdir('doc_html/_static'))),
->>>>>>> b2080db8
                     ('share/txtorcon/examples', map(lambda x: os.path.join('examples', x), filter(lambda x: x[-3:] == '.py', os.listdir('examples'))))
                     ]
       )