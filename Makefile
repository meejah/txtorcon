.PHONY: test html counts coverage sdist clean install doc integration diagrams
default: test
VERSION = 0.18.0

test:
	PYTHONPATH=. trial --reporter=text test

tox:
	tox -i http://localhost:3141/root/pypi

diagrams:
	automat-visualize --image-directory ./diagrams --image-type png txtorcon

# see also http://docs.docker.io/en/latest/use/baseimages/
dockerbase-wheezy:
	@echo 'Building a minimal "wheezy" system.'
	@echo "This may take a while...and will consume about 240MB when done."
	debootstrap wheezy dockerbase-wheezy

dockerbase-wheezy-image: dockerbase-wheezy
	@echo 'Importing dockerbase-wheezy into docker'
	tar -C dockerbase-wheezy -c . | docker import - dockerbase-wheezy
	docker run dockerbase-wheezy cat /etc/issue

# see also http://docs.docker.io/en/latest/use/baseimages/
dockerbase-jessie:
	@echo 'Building a minimal "jessie" system.'
	@echo "This may take a while...and will consume about 240MB when done."
	debootstrap jessie dockerbase-jessie

dockerbase-jessie-image: dockerbase-jessie
	@echo 'Importing dockerbase-jessie into docker'
	tar -C dockerbase-jessie -c . | docker import - dockerbase-jessie
	docker run dockerbase-jessie cat /etc/issue

txtorcon-tester: Dockerfile dockerbase-jessie-image
	@echo "Creating a Docker.io container"
	docker build --rm -q -t txtorcon-tester ./

integration: ## txtorcon-tester
	python integration/run.py

install:
	sudo apt-get install python-setuptools python-twisted python-ipaddress graphviz
	python setup.py install

doc: docs/*.rst
	cd docs && make html
	-cp dist/txtorcon-${VERSION}.tar.gz docs/_build/html

coverage:
<<<<<<< HEAD
	coverage run --source=txtorcon -m pytest test
#-coverage report --show-missing
	-cuv graph
=======
	PYTHONPATH=. coverage run --source=txtorcon `which trial` test
	#coverage report --show-missing
	cuv graph
>>>>>>> eb829a30

htmlcoverage:
	coverage run --source=txtorcon `which trial` test
	coverage report --show-missing
	coverage html  # creates htmlcov/
	sensible-browser htmlcov/index.html

# dang, this is a little annoying. maybe add a shell-script which
# looks for "coverage" or "python-coverage"??
coverage-debian:
	python-coverage run --source=txtorcon `which trial` test
	python-coverage -a -d annotated_coverage
	python-coverage report

pep8: txtorcon/*.py test/*.py examples/*.py
	pep8 --ignore=E501 $^

pep8count:
	pep8 --ignore=E501,E265 $^ | wc -l

pyflakes:
	pyflakes txtorcon/ examples/ test/

pyflakescount:
	pyflakes txtorcon/ examples/ | wc -l

clean:
	-rm twisted/plugins/dropin.cache
	-rm -rf _trial_temp
	-rm -rf build
	-rm -rf dist
	-rm -rf html
	-rm MANIFEST
	-rm `find . -name \*.py[co]`
	-cd docs && make clean
	-rm -rf dockerbase-jessie
	-docker rmi txtorcon-tester
	-docker rmi dockerbase-jessie

counts:
	ohcount -s txtorcon/*.py

test-release: dist
	./scripts/test-release.sh $(shell pwd) ${VERSION}

dist: dist/txtorcon-${VERSION}-py2-none-any.whl dist/txtorcon-${VERSION}.tar.gz

dist-sigs: dist/txtorcon-${VERSION}-py2-none-any.whl.asc dist/txtorcon-${VERSION}.tar.gz.asc

sdist: setup.py 
	python setup.py sdist

dist/txtorcon-${VERSION}-py2-none-any.whl:
	python setup.py bdist_wheel
dist/txtorcon-${VERSION}-py2-none-any.whl.asc: dist/txtorcon-${VERSION}-py2-none-any.whl
	gpg --verify dist/txtorcon-${VERSION}-py2-none-any.whl.asc || gpg --no-version --detach-sign --armor --local-user meejah@meejah.ca dist/txtorcon-${VERSION}-py2-none-any.whl

dist/txtorcon-${VERSION}.tar.gz: sdist
dist/txtorcon-${VERSION}.tar.gz.asc: dist/txtorcon-${VERSION}.tar.gz
	gpg --verify dist/txtorcon-${VERSION}.tar.gz.asc || gpg --no-version --detach-sign --armor --local-user meejah@meejah.ca dist/txtorcon-${VERSION}.tar.gz

release:
	twine upload -r pypi -c "txtorcon v${VERSION} tarball" dist/txtorcon-${VERSION}.tar.gz dist/txtorcon-${VERSION}.tar.gz.asc
	twine upload -r pypi -c "txtorcon v${VERSION} wheel" dist/txtorcon-${VERSION}-py2-none-any.whl dist/txtorcon-${VERSION}-py2-none-any.whl.asc


venv:
	virtualenv --never-download --extra-search-dir=/usr/lib/python2.7/dist-packages/ venv
	@echo "created venv"
	@echo "see INSTALL for more information; to use:"
	@echo ". ./venv/bin/activate"
	@echo "pip install -r requirements.txt"
	@echo "pip install -r dev-requirements.txt"
	@echo "python examples/monitor.py"

html: docs/*.rst
	cd docs && make html<|MERGE_RESOLUTION|>--- conflicted
+++ resolved
@@ -49,15 +49,8 @@
 	-cp dist/txtorcon-${VERSION}.tar.gz docs/_build/html
 
 coverage:
-<<<<<<< HEAD
-	coverage run --source=txtorcon -m pytest test
-#-coverage report --show-missing
-	-cuv graph
-=======
 	PYTHONPATH=. coverage run --source=txtorcon `which trial` test
-	#coverage report --show-missing
 	cuv graph
->>>>>>> eb829a30
 
 htmlcoverage:
 	coverage run --source=txtorcon `which trial` test
