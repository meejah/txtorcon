# -*- coding: utf-8 -*-

from __future__ import absolute_import
from __future__ import print_function
from __future__ import with_statement

import os
import re
import sys
import base64
import traceback
from binascii import b2a_hex

from twisted.python import log
from twisted.internet import defer
from twisted.internet.interfaces import IProtocolFactory
from twisted.internet.error import ConnectionDone
from twisted.protocols.basic import LineOnlyReceiver

from zope.interface import implementer

from txtorcon.util import hmac_sha256, compare_via_hash, unescape_quoted_string
from txtorcon.log import txtorlog

from txtorcon.interface import ITorControlProtocol
from .spaghetti import FSM, State, Transition


DEFAULT_VALUE = 'DEFAULT'

<<<<<<< HEAD
=======

@defer.inlineCallbacks
def connect(endpoint, password_function=lambda: None):
    """
    (experimental; details may change) This connects to the given
    endpoint, presuming it is a Tor control connection and gives back
    a TorControlProtocol instance. This does *not* reconnect if the
    connection is dropped. This is the preferred entry point to
    control a running Tor; if you need to *start* a Tor see
    :ref:`launching_tor`.

    See :meth:`txtorcon.TorState.from_protocol` to create a valid
    :class:`txtorcon.TorState` instance from the connection.

    :param endpoint: A Twisted IEndpoint, in practice either a
        TCP4ClientEndpoint or a UnixClientEndpoint. By default, Tor
        uses "tcp:localhost:9051" or "unix:/var/run/tor/control".

    :param password_function: This is only consulted if the Tor to
        which we connect does not have cookie authentication enabled. In
        that case, this function is called to request a password. It may
        return a Deferred.

    :returns: A Deferred that fires with a ready-to-use
        TorControlProtocol instance is returned, or Failure if a
        connection can't be established.
    """

    factory = TorProtocolFactory(password_function=password_function)
    proto = yield endpoint.connect(factory)
    yield proto.post_bootstrap
    defer.returnValue(proto)
>>>>>>> 47b164e7


class TorProtocolError(RuntimeError):
    """
    Happens on 500-level responses in the protocol, almost certainly
    in an errback chain.

    :ivar code: the actual error code
    :ivar text: other text from the protocol
    """

    def __init__(self, code, text):
        self.code = code
        self.text = text
        super(TorProtocolError, self).__init__(text)

    def __str__(self):
        return str(self.code) + ' ' + self.text


@implementer(IProtocolFactory)
class TorProtocolFactory(object):
    """
    Builds TorControlProtocol objects. Implements IProtocolFactory for
    Twisted interaction.

    If your running Tor doesn't support COOKIE authentication, then
    you should supply a password callback.
    """

    def __init__(self, password_function=lambda: None):
        """
        Builds protocols to talk to a Tor client on the specified
        address. For example::

            ep = TCP4ClientEndpoint(reactor, "localhost", 9051)
            ep.connect(TorProtocolFactory())
            reactor.run()

        By default, COOKIE authentication is used if
        available.

        :param password_function:
           If supplied, this is a zero-argument method that returns a
           password (or a Deferred). By default, it returns None. This
           is only queried if the Tor we connect to doesn't support
           (or hasn't enabled) COOKIE authentication.
        """
        self.password_function = password_function

    def doStart(self):
        ":api:`twisted.internet.interfaces.IProtocolFactory` API"

    def doStop(self):
        ":api:`twisted.internet.interfaces.IProtocolFactory` API"

    def buildProtocol(self, addr):
        ":api:`twisted.internet.interfaces.IProtocolFactory` API"
        proto = TorControlProtocol(self.password_function)
        proto.factory = self
        return proto


class Event(object):
    """
    A class representing one of the valid EVENTs that Tor
    supports.

    This allows you to listen for such an event; see
    TorController.add_event The callbacks will be called every time
    the event in question is received.
    """
    def __init__(self, name):
        self.name = name
        self.callbacks = []

    def listen(self, cb):
        self.callbacks.append(cb)

    def unlisten(self, cb):
        self.callbacks.remove(cb)

    def got_update(self, data):
        for cb in self.callbacks:
            try:
                cb(data)
            except Exception as e:
                print("notifying '{}' failed: {}".format(cb, e), file=sys.stderr)
                traceback.print_exc()


def unquote(word):
    if len(word) == 0:
        return word
    if word[0] == '"' and word[-1] == '"':
        return word[1:-1]
    elif word[0] == "'" and word[-1] == "'":
        return word[1:-1]
    return word


def parse_keywords(lines, multiline_values=True, key_hints=None):
    """
    Utility method to parse name=value pairs (GETINFO etc). Takes a
    string with newline-separated lines and expects at most one = sign
    per line. Accumulates multi-line values.

    :param multiline_values:
        The default is True which allows for multi-line values until a
        line with the next = sign on it. So: '''Foo=bar\nBar'''
        produces one key, 'Foo', with value 'bar\nBar' -- set to
        False, there would be two keys: 'Foo' with value 'bar' and
        'Bar' with value DEFAULT_VALUE.
    """

    rtn = {}
    key = None
    value = ''
    # FIXME could use some refactoring to reduce code duplication!
    for line in lines.split('\n'):
        if line.strip() == 'OK':
            continue

        sp = line.split('=', 1)
        found_key = ('=' in line and ' ' not in sp[0])
        if found_key and key_hints and sp[0] not in key_hints:
            found_key = False
        if found_key:
            if key:
                if key in rtn:
                    if isinstance(rtn[key], list):
                        rtn[key].append(unquote(value))
                    else:
                        rtn[key] = [rtn[key], unquote(value)]
                else:
                    rtn[key] = unquote(value)
            (key, value) = line.split('=', 1)

        else:
            if key is None:
                rtn[line.strip()] = DEFAULT_VALUE

            elif multiline_values is False:
                rtn[key] = value
                rtn[line.strip()] = DEFAULT_VALUE
                key = None
                value = ''

            else:
                value = value + '\n' + line
    if key:
        if key in rtn:
            if isinstance(rtn[key], list):
                rtn[key].append(unquote(value))
            else:
                rtn[key] = [rtn[key], unquote(value)]
        else:
            rtn[key] = unquote(value)
    return rtn


@implementer(ITorControlProtocol)
class TorControlProtocol(LineOnlyReceiver):
    """
    This is the main class that talks to a Tor and implements the "raw"
    procotol.

    This instance does not track state; see :class:`txtorcon.TorState`
    for the current state of all Circuits, Streams and Routers.

    :meth:`txtorcon.TorState.build_circuit` allows you to build custom
    circuits.

    :meth:`txtorcon.TorControlProtocol.add_event_listener` can be used
    to listen for specific events.

    To see how circuit and stream listeners are used, see
    :class:`txtorcon.TorState`, which is also the place to go if you
    wish to add your own stream or circuit listeners.
    """

    def __init__(self, password_function=None):
        """
        :param password_function:
            A zero-argument callable which returns a password (or
            Deferred). It is only called if the Tor doesn't have
            COOKIE authentication turned on. Tor's default is COOKIE.
        """

        self.password_function = password_function
        """If set, a callable to query for a password to use for
        authentication to Tor (default is to use COOKIE, however). May
        return Deferred."""

        self._cookie_data = None
        """Data read from cookie file used to authenticate."""

        self.version = None
        """Version of Tor we've connected to."""

        self.is_owned = None
        """If not None, this is the PID of the Tor process we own
        (TAKEOWNERSHIP, etc)."""

        self.events = {}
        """events we've subscribed to (keyed by name like "GUARD", "STREAM")"""

        self.valid_events = {}
        """all valid events (name -> Event instance)"""

        self.valid_signals = []
        """A list of all valid signals we accept from Tor"""

        self.on_disconnect = defer.Deferred()
        """
        This Deferred is triggered when the connection is closed. If
        there was an error, the errback is called instead.
        """

        self.post_bootstrap = defer.Deferred()
        """
        This Deferred is triggered when we're done setting up
        (authentication, getting information from Tor). You will want
        to use this to do things with the :class:`TorControlProtocol`
        class when it's set up, like::

            def setup_complete(proto):
                print "Setup complete, attached to Tor version",proto.version

            def setup(proto):
                proto.post_bootstrap.addCallback(setup_complete)

            ep = TCP4ClientEndpoint(reactor, "localhost", 9051)
            ep.connect(TorProtocolFactory())
            d.addCallback(setup)

        See the helper method :func:`txtorcon.build_tor_connection`.
        """

        # variables related to the state machine
        self.defer = None        # Deferred we returned for the current command
        self.response = ''
        self.code = None
        self.command = None      # currently processing this command
        self.commands = []       # queued commands

        # Here we build up the state machine. Mostly it's pretty
        # simply, confounded by the fact that 600's (notify) can come
        # at any time AND can be multi-line itself. Luckily, these
        # can't be nested, nor can the responses be interleaved.

        idle = State("IDLE")
        recv = State("RECV")
        recvmulti = State("RECV_PLUS")
        recvnotify = State("NOTIFY_MULTILINE")

        idle.add_transition(Transition(idle,
                                       self._is_single_line_response,
                                       self._broadcast_response))
        idle.add_transition(Transition(recvmulti,
                                       self._is_multi_line,
                                       self._start_command))
        idle.add_transition(Transition(recv,
                                       self._is_continuation_line,
                                       self._start_command))

        recv.add_transition(Transition(recvmulti,
                                       self._is_multi_line,
                                       self._accumulate_response))
        recv.add_transition(Transition(recv,
                                       self._is_continuation_line,
                                       self._accumulate_response))
        recv.add_transition(Transition(idle,
                                       self._is_finish_line,
                                       self._broadcast_response))

        recvmulti.add_transition(Transition(recv,
                                            self._is_end_line,
                                            lambda x: None))
        recvmulti.add_transition(Transition(recvmulti,
                                            self._is_not_end_line,
                                            self._accumulate_multi_response))

        self.fsm = FSM([recvnotify, idle, recvmulti, recv])
        self.state_idle = idle
        # hand-set initial state default start state is first in the
        # list; the above looks nice in dotty though
        self.fsm.state = idle
        self.stop_debug()

    def start_debug(self):
        self.debuglog = open('txtorcon-debug.log', 'w')

    def stop_debug(self):
        def noop(*args, **kw):
            pass

        class NullLog(object):
            write = noop
            flush = noop
        self.debuglog = NullLog()

    def graphviz_data(self):
        return self.fsm.dotty()

    # see end of file for all the state machine matcher and
    # transition methods.

    def get_info_raw(self, *args):
        """
        Mostly for internal use; gives you the raw string back from the
        GETINFO command. See :meth:`getinfo
        <txtorcon.TorControlProtocol.get_info>`
        """
        return self.queue_command('GETINFO %s' % ' '.join(args))

    def get_info_incremental(self, key, line_cb):
        """
        Mostly for internal use; calls GETINFO for a single key and
        calls line_cb with each line received, as it is received.

        See :meth:`getinfo <txtorcon.TorControlProtocol.get_info>`
        """

        def strip_ok_and_call(line):
            if line.strip() != 'OK':
                line_cb(line)
        return self.queue_command('GETINFO %s' % key, strip_ok_and_call)

    # The following methods are the main TorController API and
    # probably the most interesting for users.

    def get_info(self, *args):
        """
        Uses GETINFO to obtain informatoin from Tor.

        :param args:
            should be a list or tuple of strings which are valid
            information keys. For valid keys, see control-spec.txt
            from torspec.

            .. todo:: make some way to automagically obtain valid
                keys, either from running Tor or parsing control-spec

        :return: a ``Deferred`` which will callback with a list
            containing the results of the keys you asked for (in
            order). If you asked for just one key, there will be no
            list -- merely the answer.
        """
        d = self.get_info_raw(*args)
        d.addCallback(parse_keywords, key_hints=args)
        if len(args) == 1:
            d.addCallback(lambda answers: answers[args[0]])
        else:
            d.addCallback(lambda answers: [answers[k] for k in args])
        return d

    def get_conf(self, *args):
        """
        Uses GETCONF to obtain configuration values from Tor.

        :param args: any number of strings which are keys to get. To
            get all valid configuraiton names, you can call:
            ``get_info('config/names')``

        :return: a Deferred which callbacks with one or many
            configuration values (depends on what you asked for). See
            control-spec for valid keys (you can also use TorConfig which
            will come set up with all the keys that are valid). The value
            will be a dict.

        Note that Tor differentiates between an empty value and a
        default value; in the raw protocol one looks like '250
        MyFamily' versus '250 MyFamily=' where the latter is set to
        the empty string and the former is a default value. We
        differentiate these by setting the value in the dict to
        DEFAULT_VALUE for the default value case, or an empty string
        otherwise.
        """

        d = self.queue_command('GETCONF %s' % ' '.join(args))
        d.addCallback(parse_keywords).addErrback(log.err)
        return d

    def get_conf_raw(self, *args):
        """
        Same as get_conf, except that the results are not parsed into a dict
        """

        return self.queue_command('GETCONF %s' % ' '.join(args))

    def set_conf(self, *args):
        """
        set configuration values. see control-spec for valid
        keys. args is treated as a list containing name then value
        pairs. For example, ``set_conf('foo', 'bar')`` will (attempt
        to) set the key 'foo' to value 'bar'.

        :return: a ``Deferred`` that will callback with the response
            ('OK') or errback with the error code and message (e.g.
            ``"552 Unrecognized option: Unknown option 'foo'.  Failing."``)
        """
        if len(args) % 2:
            d = defer.Deferred()
            d.errback(RuntimeError("Expected an even number of arguments."))
            return d
        strargs = [str(x) for x in args]
        keys = [strargs[i] for i in range(0, len(strargs), 2)]
        values = [strargs[i] for i in range(1, len(strargs), 2)]

        def maybe_quote(s):
            if ' ' in s:
                return '"%s"' % s
            return s
        values = [maybe_quote(v) for v in values]
        args = ' '.join(map(lambda x, y: '%s=%s' % (x, y), keys, values))
        return self.queue_command('SETCONF ' + args)

    def signal(self, nm):
        """
        Issues a signal to Tor. See control-spec or
        :attr:`txtorcon.TorControlProtocol.valid_signals` for which ones
        are available and their return values.

        :return: a ``Deferred`` which callbacks with Tor's response
            (``OK`` or something like ``552 Unrecognized signal code "foo"``).
        """
        if nm not in self.valid_signals:
            raise RuntimeError("Invalid signal " + nm)
        return self.queue_command('SIGNAL %s' % nm)

    def add_event_listener(self, evt, callback):
        """:param evt: event name, see also
        :var:`txtorcon.TorControlProtocol.events` .keys()

        Add a listener to an Event object. This may be called multiple
        times for the same event. If it's the first listener, a new
        SETEVENTS call will be initiated to Tor.

        Currently the callback is any callable that takes a single
        argument, that is the text collected for the event from the
        tor control protocol.

        For more information on the events supported, see
        `control-spec section 4.1
        <https://gitweb.torproject.org/torspec.git/tree/control-spec.txt#n1260>`_

        .. note::
            this is a low-level interface; if you want to follow
            circuit or stream creation etc. see TorState and methods
            like add_circuit_listener

        :Return: ``None``

        .. todo::
            need an interface for the callback
            show how to tie in Stem parsing if you want

        """

        if evt not in self.valid_events.values():
            try:
                evt = self.valid_events[evt]
            except:
                raise RuntimeError("Unknown event type: " + evt)

        if evt.name not in self.events:
            self.events[evt.name] = evt
            self.queue_command('SETEVENTS %s' % ' '.join(self.events.keys()))
        evt.listen(callback)
        return None

    def remove_event_listener(self, evt, cb):
        if evt not in self.valid_events.values():
            # this lets us pass a string or a real event-object
            try:
                evt = self.valid_events[evt]
            except:
                raise RuntimeError("Unknown event type: " + evt)

        evt.unlisten(cb)
        if len(evt.callbacks) == 0:
            # note there's a slight window here for an event of this
            # type to come in before the SETEVENTS succeeds; see
            # _handle_notify which explicitly ignore this case.
            del self.events[evt.name]
            self.queue_command('SETEVENTS %s' % ' '.join(self.events.keys()))

    def protocolinfo(self):
        """
        :return: a Deferred which will give you PROTOCOLINFO; see control-spec
        """

        return self.queue_command("PROTOCOLINFO 1")

    def authenticate(self, passphrase):
        """
        Call the AUTHENTICATE command.

        Quoting torspec/control-spec.txt: "The authentication token
        can be specified as either a quoted ASCII string, or as an
        unquoted hexadecimal encoding of that same string (to avoid
        escaping issues)."
        """
        if not isinstance(passphrase, bytes):
            passphrase = passphrase.encode()
        phrase = b2a_hex(passphrase)
        return self.queue_command(b'AUTHENTICATE ' + phrase)

    def quit(self):
        """
        Sends the QUIT command, which asks Tor to hang up on this
        controller connection.

        If you've taken ownership of the Tor to which you're
        connected, this should also cause it to exit. Otherwise, it
        won't.
        """
        return self.queue_command('QUIT')

    def queue_command(self, cmd, arg=None):
        """
        returns a Deferred which will fire with the response data when
        we get it

        Note that basically every request is ultimately funelled
        through this command.
        """

        if not isinstance(cmd, bytes):
            cmd = cmd.encode('utf8')
        d = defer.Deferred()
        self.commands.append((d, cmd, arg))
        self._maybe_issue_command()
        return d

    # the remaining methods are internal API implementations,
    # callbacks and state-tracking methods -- you shouldn't have any
    # need to call them.

    def lineReceived(self, line):
        """
        :api:`twisted.protocols.basic.LineOnlyReceiver` API
        """

        self.debuglog.write(line + b'\n')
        self.debuglog.flush()
        self.fsm.process(line.decode('utf8'))

    def connectionMade(self):
        "Protocol API"
        txtorlog.msg('got connection, authenticating')
        d = self.protocolinfo()
        d.addCallback(self._do_authenticate)
        d.addErrback(self._auth_failed)

    def connectionLost(self, reason):
        "Protocol API"
        txtorlog.msg('connection terminated: ' + str(reason))
        if self.on_disconnect.callbacks:
            if reason.check(ConnectionDone):
                self.on_disconnect.callback(self)
            else:
                self.on_disconnect.errback(reason)
        self.on_disconnect = None
        return None

    def _handle_notify(self, code, rest):
        """
        Internal method to deal with 600-level responses.
        """

        firstline = rest[:rest.find('\n')]
        args = firstline.split()
        name = args[0]
        if name in self.events:
            self.events[name].got_update(rest[len(name) + 1:])
            return
        # not considering this an error, as there's a slight window
        # after remove_event_listener is called (so the handler is
        # deleted) but the SETEVENTS command has not yet succeeded

    def _maybe_issue_command(self):
        """
        If there's at least one command queued and we're not currently
        processing a command, this will issue the next one on the
        wire.
        """
        if self.command:
            return

        if len(self.commands):
            self.command = self.commands.pop(0)
            (d, cmd, cmd_arg) = self.command
            self.defer = d

            self.debuglog.write(cmd + b'\n')
            self.debuglog.flush()

            data = cmd + b'\r\n'
            txtorlog.msg("cmd: {}".format(data.strip()))
            self.transport.write(data)

    def _auth_failed(self, fail):
        """
        Errback if authentication fails.
        """

        # XXX FIXME if post_bootstrap is already callback()'d, this
        # goes into the aether; should be logged in that case...
        # print("authentication failed", fail)
        self.post_bootstrap.errback(fail)
        return None

    def _safecookie_authchallenge(self, reply):
        """
        Callback on AUTHCHALLENGE SAFECOOKIE
        """
        if self._cookie_data is None:
            raise RuntimeError("Cookie data not read.")
        kw = parse_keywords(reply.replace(' ', '\n'))

        server_hash = base64.b16decode(kw['SERVERHASH'])
        server_nonce = base64.b16decode(kw['SERVERNONCE'])
        # FIXME put string in global. or something.
        expected_server_hash = hmac_sha256(
            b"Tor safe cookie authentication server-to-controller hash",
            self._cookie_data + self.client_nonce + server_nonce,
        )

        if not compare_via_hash(expected_server_hash, server_hash):
            raise RuntimeError(
                'Server hash not expected; wanted "%s" and got "%s".' %
                (base64.b16encode(expected_server_hash),
                 base64.b16encode(server_hash))
            )

        client_hash = hmac_sha256(
            b"Tor safe cookie authentication controller-to-server hash",
            self._cookie_data + self.client_nonce + server_nonce
        )
        client_hash_hex = base64.b16encode(client_hash)
        return self.queue_command(b'AUTHENTICATE ' + client_hash_hex)

    def _read_cookie(self, cookiefile):
        """
        Open and read a cookie file
        :param cookie: Path to the cookie file
        """
        self._cookie_data = None
        self._cookie_data = open(cookiefile, 'rb').read()
        if len(self._cookie_data) != 32:
            raise RuntimeError(
                "Expected authentication cookie to be 32 bytes, got %d" %
                len(self._cookie_data)
            )

    def _do_authenticate(self, protoinfo):
        """
        Callback on PROTOCOLINFO to actually authenticate once we know
        what's supported.
        """
        methods = None
        cookie_auth = False
        for line in protoinfo.split('\n'):
            if line[:5] == 'AUTH ':
                kw = parse_keywords(line[5:].replace(' ', '\n'))
                methods = kw['METHODS'].split(',')
        if not methods:
            raise RuntimeError(
                "Didn't find AUTH line in PROTOCOLINFO response."
            )

        if 'SAFECOOKIE' in methods or 'COOKIE' in methods:
            cookiefile_match = re.search(r'COOKIEFILE=("(?:[^"\\]|\\.)*")',
                                         protoinfo)
            if cookiefile_match:
                cookiefile = cookiefile_match.group(1)
                cookiefile = unescape_quoted_string(cookiefile)
                try:
                    self._read_cookie(cookiefile)
                except IOError as why:
                    txtorlog.msg("Reading COOKIEFILE failed: " + str(why))
                    cookie_auth = False
                else:
                    cookie_auth = True
            else:
                txtorlog.msg("Didn't get COOKIEFILE")

        if cookie_auth:
            if 'SAFECOOKIE' in methods:
                txtorlog.msg("Using SAFECOOKIE authentication", cookiefile,
                             len(self._cookie_data), "bytes")
                self.client_nonce = os.urandom(32)

                cmd = b'AUTHCHALLENGE SAFECOOKIE ' + \
                      b2a_hex(self.client_nonce)
                d = self.queue_command(cmd)
                d.addCallback(self._safecookie_authchallenge)
                d.addCallback(self._bootstrap)
                d.addErrback(self._auth_failed)
                return

            elif 'COOKIE' in methods:
                txtorlog.msg("Using COOKIE authentication",
                             cookiefile, len(self._cookie_data), "bytes")
                d = self.authenticate(self._cookie_data)
                d.addCallback(self._bootstrap)
                d.addErrback(self._auth_failed)
                return

        if self.password_function and 'HASHEDPASSWORD' in methods:
            d = defer.maybeDeferred(self.password_function)
            d.addCallback(self._do_password_authentication)
            d.addErrback(self._auth_failed)
            return

        if 'NULL' in methods:
            d = self.queue_command('AUTHENTICATE')
            d.addCallback(self._bootstrap)
            d.addErrback(self._auth_failed)
            return

        raise RuntimeError(
            "The Tor I connected to doesn't support SAFECOOKIE nor COOKIE"
            " authentication and I have no password_function specified."
        )

    def _do_password_authentication(self, passwd):
        if not passwd:
            raise RuntimeError("No password available.")
        d = self.authenticate(passwd)
        d.addCallback(self._bootstrap)
        d.addErrback(self._auth_failed)

    def _set_valid_events(self, events):
        "used as a callback; see _bootstrap"
        self.valid_events = {}
        for x in events.split():
            self.valid_events[x] = Event(x)

    @defer.inlineCallbacks
    def _bootstrap(self, *args):
        """
        The inlineCallbacks decorator allows us to make this method
        look synchronous; see the Twisted docs. Each yeild is for a
        Deferred after which the method continues. When this method
        finally exits, we're set up and do the post_bootstrap
        callback.
        """

        try:
            self.valid_signals = yield self.get_info('signal/names')
        except TorProtocolError:
            self.valid_signals = ["RELOAD", "DUMP", "DEBUG", "NEWNYM",
                                  "CLEARDNSCACHE"]

        self.version = yield self.get_info('version')
        txtorlog.msg("Connected to a Tor with VERSION", self.version)
        eventnames = yield self.get_info('events/names')
        self._set_valid_events(eventnames)

        yield self.queue_command('USEFEATURE EXTENDED_EVENTS')

        self.post_bootstrap.callback(self)
        defer.returnValue(self)

    # State Machine transitions and matchers. See the __init__ method
    # for a way to output a GraphViz dot diagram of the machine.

    def _is_end_line(self, line):
        "for FSM"
        return line.strip() == '.'

    def _is_not_end_line(self, line):
        "for FSM"
        return not self._is_end_line(line)

    def _is_single_line_response(self, line):
        "for FSM"
        try:
            code = int(line[:3])
        except:
            return False

        sl = len(line) > 3 and line[3] == ' '
        # print "single line?",line,sl
        if sl:
            self.code = code
            return True
        return False

    def _start_command(self, line):
        "for FSM"
        # print "startCommand",self.code,line
        self.code = int(line[:3])
        # print "startCommand:",self.code
        if self.command and self.command[2] is not None:
            self.command[2](line[4:])
        else:
            self.response = line[4:] + '\n'
        return None

    def _is_continuation_line(self, line):
        "for FSM"
        # print("isContinuationLine",self.code,line,line[3],'-')
        code = int(line[:3])
        if self.code and self.code != code:
            raise RuntimeError("Unexpected code %d, wanted %d" % (code,
                                                                  self.code))
        return line[3] == '-'

    def _is_multi_line(self, line):
        "for FSM"
        code = int(line[:3])
        # print("isMultiLine",code,line,line[3])
        if self.code and self.code != code:
            raise RuntimeError("Unexpected code %d, wanted %d" % (code,
                                                                  self.code))
        return line[3] == '+'

    def _accumulate_multi_response(self, line):
        "for FSM"
        if self.command and self.command[2] is not None:
            self.command[2](line)

        else:
            self.response += (line + '\n')
        return None

    def _accumulate_response(self, line):
        "for FSM"
        if self.command and self.command[2] is not None:
            self.command[2](line[4:])

        else:
            self.response += (line[4:] + '\n')
        return None

    def _is_finish_line(self, line):
        "for FSM"
        # print "isFinish",line
        if len(line) < 1:
            return False
        if line[0] == '.':
            return True
        if len(line) > 3 and line[3] == ' ':
            return True
        return False

    def _broadcast_response(self, line):
        "for FSM"
        if len(line) > 3:
            if self.code >= 200 and self.code < 300 and \
               self.command and self.command[2] is not None:
                self.command[2](line[4:])
                resp = ''

            else:
                resp = self.response + line[4:]
        else:
            resp = self.response
        self.response = ''
        if self.code is None:
            raise RuntimeError("No code set yet in broadcast response.")
        elif self.code >= 200 and self.code < 300:
            if self.defer is None:
                raise RuntimeError(
                    'Got a response, but didn\'t issue a command: "%s"' % resp
                )
            if resp.endswith('\nOK'):
                resp = resp[:-3]
            self.defer.callback(resp)
        elif self.code >= 500 and self.code < 600:
            err = TorProtocolError(self.code, resp)
            self.defer.errback(err)
        elif self.code >= 600 and self.code < 700:
            self._handle_notify(self.code, resp)
            self.code = None
            return
        else:
            raise RuntimeError(
                "Unknown code in broadcast response %d." % self.code
            )

        # note: we don't do this for 600-level responses
        self.command = None
        self.code = None
        self.defer = None
        self._maybe_issue_command()
        return None<|MERGE_RESOLUTION|>--- conflicted
+++ resolved
@@ -27,42 +27,6 @@
 
 
 DEFAULT_VALUE = 'DEFAULT'
-
-<<<<<<< HEAD
-=======
-
-@defer.inlineCallbacks
-def connect(endpoint, password_function=lambda: None):
-    """
-    (experimental; details may change) This connects to the given
-    endpoint, presuming it is a Tor control connection and gives back
-    a TorControlProtocol instance. This does *not* reconnect if the
-    connection is dropped. This is the preferred entry point to
-    control a running Tor; if you need to *start* a Tor see
-    :ref:`launching_tor`.
-
-    See :meth:`txtorcon.TorState.from_protocol` to create a valid
-    :class:`txtorcon.TorState` instance from the connection.
-
-    :param endpoint: A Twisted IEndpoint, in practice either a
-        TCP4ClientEndpoint or a UnixClientEndpoint. By default, Tor
-        uses "tcp:localhost:9051" or "unix:/var/run/tor/control".
-
-    :param password_function: This is only consulted if the Tor to
-        which we connect does not have cookie authentication enabled. In
-        that case, this function is called to request a password. It may
-        return a Deferred.
-
-    :returns: A Deferred that fires with a ready-to-use
-        TorControlProtocol instance is returned, or Failure if a
-        connection can't be established.
-    """
-
-    factory = TorProtocolFactory(password_function=password_function)
-    proto = yield endpoint.connect(factory)
-    yield proto.post_bootstrap
-    defer.returnValue(proto)
->>>>>>> 47b164e7
 
 
 class TorProtocolError(RuntimeError):
