--- conflicted
+++ resolved
@@ -705,24 +705,10 @@
                 proto = yield socks_ep.connect(protocolfactory)
                 defer.returnValue(proto)
 
-<<<<<<< HEAD
-    def _retry_socks_port(self, failure):
-        failure.trap(error.ConnectError)
-        try:
-            self.socks_port = self._socks_port_iter.next()
-        except StopIteration:
-            return defer.fail(
-                ConnectionRefusedError('tor socks port retry failed')
-            )
-        d = self._try_connect()
-        d.addErrback(self._retry_socks_port)
-        return d
-=======
             except error.ConnectError as e0:
                 last_error = e0
         if last_error is not None:
             raise last_error
->>>>>>> f1f0ab4a
 
 
 @implementer(IPlugin, IStreamClientEndpointStringParser)
