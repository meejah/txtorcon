# -*- coding: utf-8 -*-

from __future__ import absolute_import
from __future__ import print_function
from __future__ import with_statement

import os
import shutil
import weakref
import tempfile
import functools

from txtorcon.util import available_tcp_port

# backwards-compatibility dance: we "should" be using the
# ...WithReactor class, but in Twisted prior to 14, there is no such
# class (and the parse() doesn't provide a 'reactor' argument).
try:
    from twisted.internet.interfaces import IStreamClientEndpointStringParserWithReactor
    _HAVE_TX_14 = True
except ImportError:
    from twisted.internet.interfaces import IStreamClientEndpointStringParser as IStreamClientEndpointStringParserWithReactor
    _HAVE_TX_14 = False

from twisted.internet import defer, reactor
from twisted.python import log
from twisted.internet.interfaces import IStreamServerEndpointStringParser
from twisted.internet.interfaces import IStreamServerEndpoint
from twisted.internet.interfaces import IStreamClientEndpoint
from twisted.internet.interfaces import IListeningPort
from twisted.internet.interfaces import IAddress
from twisted.internet.endpoints import serverFromString
from twisted.internet.endpoints import clientFromString
from twisted.internet.endpoints import TCP4ClientEndpoint
from twisted.internet import error
from twisted.plugin import IPlugin
from twisted.python.util import FancyEqMixin

from zope.interface import implementer
from zope.interface import Interface, Attribute

from txsocksx.client import SOCKS5ClientEndpoint

<<<<<<< HEAD
from .torconfig import TorConfig, launch_tor
from .torconfig import FilesystemHiddenService, EphemeralHiddenService
=======
from .torconfig import TorConfig, HiddenService
from .controller import launch
>>>>>>> e9bae74f
from .torstate import build_tor_connection


_global_tor_config = None
_global_tor_lock = defer.DeferredLock()
# we need the lock because we (potentially) yield several times while
# "creating" the TorConfig instance


@defer.inlineCallbacks
def get_global_tor(reactor, control_port=None,
                   progress_updates=None,
                   _tor_launcher=lambda r, c, p: launch(
                       c, r, progress_updates=p)):
    """
    See description of :class:`txtorcon.TCPHiddenServiceEndpoint`'s
    class-method ``global_tor``

    :param control_port:
        a TCP port upon which to run the launched Tor's
        control-protocol (selected by the OS by default).

    :param progress_updates:
        A callable that takes 3 args: ``percent, tag, message`` which
        is called when Tor announcing some progress setting itself up.

    :returns:
        a ``Deferred`` that fires a :class:`txtorcon.TorConfig` which is
        bootstrapped.

    The _tor_launcher keyword arg is internal-only.
    """
    global _global_tor_config
    global _global_tor_lock
    yield _global_tor_lock.acquire()

    try:
        if _global_tor_config is None:
            _global_tor_config = config = yield _create_default_config(reactor)

            # start Tor launching
            yield _tor_launcher(reactor, config, progress_updates)
            yield config.post_bootstrap

        else:
            cp = _global_tor_config.ControlPort
            if control_port is not None and control_port != cp:
                raise RuntimeError(
                    "ControlPort is %s, you wanted %s" % (cp, control_port))

        defer.returnValue(_global_tor_config)
    finally:
        _global_tor_lock.release()


@defer.inlineCallbacks
def _create_default_config(reactor, control_port=None):
    """
    Internal method to create a new TorConfig instance with defaults.
    """
    config = TorConfig()
    if control_port is None:
        control_port = yield available_tcp_port(reactor)
    config.ControlPort = control_port
    config.SOCKSPort = 0
    defer.returnValue(config)


class IProgressProvider(Interface):
    """FIXME move elsewhere? think harder?"""
    def add_progress_listener(listener):
        """
        Adds a progress listener. The listener is a callable that gets
        called with 3 arguments corresponding to Tor's updates:
        (percent, tag, message). percent is an integer from 0 to 100,
        tag and message are both strings. (message is the
        human-readable one)
        """


# XXX essentially, we either want an ephemeral vs. non-ephemeral etc
# endpoint instance, *or* we just make this a "delayed" version of
# create_onion_service -- i.e. holds all the same args as that and
# listen() instantiates it and knows "which" tor it wants.
@implementer(IStreamServerEndpoint, IProgressProvider)
class TCPHiddenServiceEndpoint(object):
    """This represents something listening on an arbitrary local port
    that has a Tor configured with a Hidden Service pointing at
    it. :api:`twisted.internet.endpoints.TCP4ServerEndpoint
    <TCP4ServerEndpoint>` is used under the hood to do the local
    listening.

    There are three main ways to use this class, and you are
    encouraged to use the @classmethod ways of creating instances:
    `system_tor <#txtorcon.TCPHiddenServiceEndpoint.system_tor>`_,
    `global_tor <#txtorcon.TCPHiddenServiceEndpoint.global_tor>`_,
    and `private_tor <#txtorcon.TCPHiddenServiceEndpoint.private_tor>`_

    1. system_tor(...) connects to an already-started tor on the
       endpoint you specify; stricly speaking not a "system" tor since
       you could have spawned it some other way. See `Tor bug 11291
       <https://trac.torproject.org/projects/tor/ticket/11291>`_
       however.

    2. global_tor(...) refers to a single possible Tor instance
       per python process. So the first call to this launches a new Tor, and
       subsequent calls re-use the existing Tor (that is, add more hidden
       services to it).

    3. private_tor(...) launches a new Tor instance no matter what, so
       it will have just the one hidden serivce on it.

    If you need to set configuration options that are not reflected in
    any of the method signatures above, you'll have to construct an
    instance of this class yourself (i.e. with a TorConfig instance
    you've created).

    No matter how you came by your instance, calling `listen()` on it
    causes Tor to be launched or connected-to, your hidden service to
    be added, checks that the descriptor is uploaded and you get a
    ``Deferred`` with an ``IListeningPort`` whose ``getHost()`` will
    return a :class:`txtorcon.TorOnionAddress`. The port object will
    also implement :class:`txtorcon.IHiddenService` so you can get the
    locally-listening address and hidden serivce directory::

        endpoint = ...
        port = yield endpoint.listen(...)
        uri = port.getHost().onion_uri
        port = port.getHost().onion_port
        addr = IHiddenService(port).local_address
        hsdir = IHiddenService(port).hidden_service_dir

    returns (via Deferred) an object that implements
    :api:`twisted.internet.interfaces.IStreamServerEndpoint`

    :ivar onion_uri: the public key, like ``timaq4ygg2iegci7.onion``
        which came from the hidden_service_dir's ``hostname`` file

    :ivar onion_private_key: the contents of ``hidden_service_dir/private_key``


    :ivar hiddenServiceDir: the data directory, either passed in or created
        with ``tempfile.mkdtemp``

    """

    @classmethod
    def system_tor(cls, reactor, control_endpoint, public_port,
                   hidden_service_dir=None,
                   local_port=None,
                   ephemeral=None,
                   private_key=None):
        """
        This returns a TCPHiddenServiceEndpoint connected to the
        endpoint you specify in `control_endpoint`. After connecting, a
        single hidden service is added. The endpoint can be a Unix
        socket if Tor's `ControlSocket` option was used (instead of
        `ControlPort`).

        .. note::

            If Tor bug #11291 is not yet fixed, this won't work if you
            only have Group access. XXX FIXME re-test
        """

        @defer.inlineCallbacks
        def _connect():
            tor_protocol = yield build_tor_connection(control_endpoint,
                                                      build_state=False)
            config = TorConfig(tor_protocol)
            yield config.post_bootstrap
            defer.returnValue(config)
        return TCPHiddenServiceEndpoint(
            reactor, _connect(), public_port,
            hidden_service_dir=hidden_service_dir,
            local_port=local_port,
            ephemeral=ephemeral,
            private_key=private_key,
        )

    @classmethod
    def global_tor(cls, reactor, public_port,
                   hidden_service_dir=None,
                   local_port=None,
                   control_port=None,
                   stealth_auth=None,
                   ephemeral=None,
                   private_key=None):
        """
        This returns a TCPHiddenServiceEndpoint connected to a
        txtorcon global Tor instance. The first time you call this, a
        new Tor will be launched. Subsequent calls will re-use the
        same connection (in fact, the very same TorControlProtocol and
        TorConfig instances). If the options you pass are incompatible
        with an already-launched Tor, RuntimeError will be thrown.

        It's probably best to not specify any option besides
        `public_port`, `hidden_service_dir`, and maybe `local_port`
        unless you have a specific need to.

        You can also access this global txtorcon instance via
        :method:`txtorcon.get_global_tor` (which is precisely what
        this method uses to get it).

        All keyword options have defaults (e.g. random ports, or
        tempdirs).

        :param stealth_auth:
            None, or a list of strings -- one for each stealth
            authenticator you require.
        """

        def progress(*args):
            progress.target(*args)
        config = get_global_tor(
            reactor,
            control_port=control_port,
            progress_updates=progress
        )
        # config is a Deferred here, but endpoint resolves it in
        # the listen() call
        r = TCPHiddenServiceEndpoint(
            reactor, config, public_port,
            hidden_service_dir=hidden_service_dir,
            local_port=local_port,
            stealth_auth=stealth_auth,
            ephemeral=ephemeral,
            private_key=private_key,
        )
        progress.target = r._tor_progress_update
        return r

    @classmethod
    def private_tor(cls, reactor, public_port,
                    hidden_service_dir=None,
                    local_port=None,
                    control_port=None,
                    ephemeral=None,
                    private_key=None):
        """
        This returns a TCPHiddenServiceEndpoint that's always
        connected to its own freshly-launched Tor instance. All
        keyword options have defaults (e.g. random ports, or
        tempdirs).
        """

        def progress(*args):
            progress.target(*args)

        @defer.inlineCallbacks
        def _launch(control_port):
            config = yield _create_default_config(reactor, control_port)
            yield launch(config, reactor, progress_updates=progress)
            yield config.post_bootstrap
            defer.returnValue(config)
        r = TCPHiddenServiceEndpoint(
            reactor, _launch(control_port), public_port,
            hidden_service_dir=hidden_service_dir,
            local_port=local_port,
            ephemeral=ephemeral,
            private_key=private_key,
        )
        progress.target = r._tor_progress_update
        return r

    @classmethod
    def create(
            cls, reactor, config, public_port,
            hidden_service_dir=None,
            local_port=None,
            control_port=None,
            ephemeral=None,
            private_key=None):
        pass

    def __init__(self, reactor, config, public_port,
                 hidden_service_dir=None,
                 local_port=None,
                 stealth_auth=None,
                 ephemeral=None,  # will be set to True, unless hsdir spec'd
                 private_key=None):
        """
        :param reactor:
            :api:`twisted.internet.interfaces.IReactorTCP` provider

        :param config:
            :class:`txtorcon.TorConfig` instance (doesn't need to be
            bootstrapped) or a Deferred. Note that ``save()`` will be
            called on this at least once. FIXME should I just accept a
            TorControlProtocol instance instead, and create my own
            TorConfig?

        :param public_port:
            The port number we will advertise in the hidden serivces
            directory.

        :param local_port:
            The port number we will perform our local tcp listen on and
            receive incoming connections from the tor process.

        :param hidden_service_dir:
            If not None, point to a HiddenServiceDir directory
            (i.e. with "hostname" and "private_key" files in it). If
            not provided, one is created with temp.mkdtemp() AND
            DELETED when the reactor shuts down.

        :param stealth_auth:
            A list of strings, one name for each stealth authenticator
            you want. Like: ``['alice', 'bob']``

        :param endpoint_generator:
            A callable that generates a new instance of something that
            implements IServerEndpoint (by default TCP4ServerEndpoint)
        """

        # this supports API backwards-compatibility -- if you didn't
        # explicitly specify ephemeral=True, but *did* set
        # hidden_service_dir
        if ephemeral is None:
            ephemeral = True
            if hidden_service_dir is not None:
                # XXX emit warning?
                ephemeral = False

        if stealth_auth and ephemeral:
            raise ValueError(
                "'ephemeral=True' onion services don't support stealth_auth"
            )

        if ephemeral and hidden_service_dir != None:
            raise ValueError(
                "Specifying 'hidden_service_dir' is incompatible"
                " with 'ephemeral=True'"
            )

        self.reactor = reactor
        self.config = defer.maybeDeferred(lambda: config)
        self.public_port = public_port
        self.local_port = local_port
        self.stealth_auth = stealth_auth

        self.ephemeral = ephemeral
        self.private_key = private_key
        # XXX what if we're an ephemeral service?
        self.hidden_service_dir = hidden_service_dir
        self.tcp_listening_port = None
        self.hiddenservice = None
        self.retries = 0

        '''for IProgressProvider to add_progress_listener'''
        self.progress_listeners = []

        if self.hidden_service_dir is None:
            self.hidden_service_dir = tempfile.mkdtemp(prefix='tortmp')
            log.msg('Will delete "%s" at shutdown.' % self.hidden_service_dir)
            delete = functools.partial(shutil.rmtree, self.hidden_service_dir)
            reactor.addSystemEventTrigger('before', 'shutdown', delete)

    @property
    def onion_uri(self):
        if self.hiddenservice is None:
            return None
        try:
            return self.hiddenservice.hostname
        except IOError:
            return None

    @property
    def onion_private_key(self):
        if self.hiddenservice is None:
            return None
        try:
            return self.hiddenservice.private_key
        except IOError:
            return None

    def add_progress_listener(self, listener):
        """IProgressProvider API"""
        self.progress_listeners.append(listener)

    def _tor_progress_update(self, prog, tag, summary):
        log.msg('%d%% %s' % (prog, summary))
        for p in self.progress_listeners:
            p(prog, tag, summary)

    @defer.inlineCallbacks
    def listen(self, protocolfactory):
        """Implement :api:`twisted.internet.interfaces.IStreamServerEndpoint
        <IStreamServerEndpoint>`.

        Returns a Deferred that delivers an
        :api:`twisted.internet.interfaces.IListeningPort` implementation.

        This port can also be adapted to two other interfaces:

        :class:`txtorcon.IHiddenService` so you can get the
        `onion_uri` and `onion_private_key` members (these correspond
        to "hostname" and "private_key" from the HiddenServiceDir Tor
        is using).

        :class:`txtorcon.IProgressProvider` can provide you progress
        updates while Tor is launched. Note that Tor is not always
        launched when calling this listen() method.

        At this point, Tor will have fully started up and successfully
        accepted the hidden service's config.

        FIXME TODO: also listen for an INFO-level Tor message (does
        exist, #tor-dev says) that indicates the hidden service's
        descriptor is published.

        It is "connection_dir_client_reached_eof(): Uploaded
        rendezvous descriptor (status 200 ("Service descriptor (v2)
        stored"))" at INFO level.

        """

        self.protocolfactory = protocolfactory

        # self.config is always a Deferred; see __init__
        self.config = yield self.config
        # just to be sure:
        print("BIMMBA")
        yield self.config.post_bootstrap
        print("Bootedup")

        # XXX - perhaps allow the user to pass in an endpoint
        # descriptor and make this one the default? Then would
        # probably want to check for "is a local interface or not" and
        # at *least* warn if it's not local...
        self.tcp_endpoint = serverFromString(self.reactor,
                                             'tcp:0:interface=127.0.0.1')
        d = self.tcp_endpoint.listen(self.protocolfactory)
        self.tcp_listening_port = yield d
        self.local_port = self.tcp_listening_port.getHost().port

        # NOTE at some point, we can support unix sockets here
        # once Tor does. See bug #XXX

        # specifically NOT creating the hidden-service dir; letting
        # Tor do it will more-likely result in a usable situation...
        if not os.path.exists(self.hidden_service_dir):
            log.msg(
                'Noting that "%s" does not exist; letting Tor create it.' %
                self.hidden_service_dir
            )

        if self.private_key is not None and not self.ephemeral:
            raise RuntimeError("'private_key' only understood for ephemeral services")

        # listen for the descriptor upload event
        info_callback = defer.Deferred()

        def info_event(msg):
            # XXX giant hack here; Right Thing would be to implement a
            # "real" event in Tor and listen for that.
            if 'Service descriptor (v2) stored' in msg:
                info_callback.callback(None)
        self.config.protocol.add_event_listener('INFO', info_event)

        # see if the hidden-serivce instance we want is already in the
        # config; for non-ephemeral services, the directory is unique;
        # for ephemeral services, the key should exist and be unique.
        print("BOOOOOOM", self.config.HiddenServices)
        hs_dirs = [hs.dir for hs in self.config.HiddenServices if hasattr(hs, 'dir')]
        if self.hidden_service_dir not in hs_dirs:
            authlines = []
            if self.stealth_auth:
                # like "stealth name0,name1"
                authlines = ['stealth ' + ','.join(self.stealth_auth)]
            if self.ephemeral:
                self.hiddenservice = yield EphemeralHiddenService.create(
                    self.config,
                    ['%d 127.0.0.1:%d' % (self.public_port, self.local_port)],
                    private_key=self.private_key,
                    detach=False,
                    discard_key=False,
                )
            else:
                # XXX should be a .create() call
                self.hiddenservice = FilesystemHiddenService(
                    self.config, self.hidden_service_dir,
                    ['%d 127.0.0.1:%d' % (self.public_port, self.local_port)],
                    auth=authlines,
                )
                self.config.HiddenServices.append(self.hiddenservice)
                print("BALOOOGA", self.config.HiddenServices)
                yield self.config.save()
        else:
            for hs in self.config.HiddenServices:
                if hs.dir == self.hidden_service_dir:
                    self.hiddenservice = hs

        assert self.hiddenservice is not None, "internal error"

        self._tor_progress_update(100.0, 'wait_descriptor',
                                  'Waiting for descriptor upload...')
        yield info_callback  # awaits an INFO log-line from Tor .. sketchy
        yield self.config.protocol.remove_event_listener('INFO', info_event)
        self._tor_progress_update(100.0, 'wait_descriptor',
                                  'At least one descriptor uploaded.')

        uri = None
        log.msg('Started hidden service on %s:%d' % (self.onion_uri, self.public_port))
#        for client in self.hiddenservice.clients:
#            log.msg('  listening on %s' % client[1])

        defer.returnValue(
            TorOnionListeningPort(
                self.tcp_listening_port,
                self.public_port,
                self.hiddenservice,
                self.config,
            )
        )


@implementer(IAddress)
class TorOnionAddress(FancyEqMixin, object):
    """
    A ``TorOnionAddress`` represents the public address of a Tor hidden
    service.

    :ivar type: A string describing the type of transport, 'onion'.

    :ivar port: The public port we're advertising

    :ivar clients: A list of IHiddenServiceClient instances, at least 1.
    """
    compareAttributes = ('type', 'onion_port', 'clients')
    type = 'onion'

    def __init__(self, port, hs):
        self.onion_port = port
        try:
            self.onion_uri = hs.hostname
        except IOError:
            self.onion_uri = None
        self._hiddenservice = hs

    def __repr__(self):
        return '%s(%s)' % (self.__class__.__name__, self.onion_uri)

    def __hash__(self):
        return hash((self.type, self.onion_uri, self.onion_port))


class IHiddenService(Interface):
    local_address = Attribute(
        'The actual local machine address we are listening on.')
    public_port = Attribute("The port our service can be contacted on")
    tor_config = Attribute(
        'The TorConfig object attached to the Tor hosting this hidden service '
        '(in turn has .protocol for TorControlProtocol).')
    clients = Attribute(
        'List of IHiddenServiceClient instances.'
        'Unauthenticated services will have 0 clients.'
        'Basic-auth services will have 1 client, called "default".'
    )


class IHiddenServiceClient(Interface):
    name = Attribute('A descriptive name of this client; "default" for basic-auth services')
    onion_uri = Attribute('Derived from the public key, e.g. "timaq4ygg2iegci7.onion"')
    private_key = Attribute('Blob of bytes representing the private key for this service')


# XXX this stuff moves to torconfig?
# @implementer(IHiddenServiceClient)
# class HiddenServiceClient(object):
#     name = 'default'

#     def __init__(self, hidden_service_dir):
#         self.hidden_service_dir = hidden_service_dir
#         with open(join(self.hidden_service_dir, 'hostname'), 'r') as f:
#             self.onion_uri = f.read().strip()
#         with open(join(self.hidden_service_dir, 'private_key'), 'r') as f:
#             self.private_key = f.read().strip()


@implementer(IHiddenServiceClient)
class EphemeralHiddenServiceClient(object):
    name = 'default'

    def __init__(self, onion_uri, private_key):
        self.hostname = onion_uri
        self.private_key = private_key


@implementer(IListeningPort, IHiddenService)
class TorOnionListeningPort(object):
    """
    Our TCPHiddenServiceEndpoint's `listen` method will return a deferred
    which fires an instance of this object.
    The `getHost` method will return a TorOnionAddress instance... which
    can be used to determine the onion address of a newly created Tor Hidden
    Service.

    `startListening` and `stopListening` methods proxy to the "TCP
    ListeningPort" object...
    which implements IListeningPort interface but has many more
    responsibilities we needn't worry about here.

    """

    def __init__(self, listening_port, public_port, hiddenservice, tor_config):
        self.local_address = listening_port
        self.public_port = public_port
        # XXX should this be a weakref too? is there circ-ref here?
        self._hiddenservice = hiddenservice
        # XXX why is this a weakref? circ-ref?
        self._config_ref = weakref.ref(tor_config)
        self._address = TorOnionAddress(public_port, hiddenservice)

    def startListening(self):
        """IListeningPort API"""
        self.local_address.startListening()

    def stopListening(self):
        """IListeningPort API"""
        self.local_address.stopListening()

    def getHost(self):
        """IListeningPort API"""
        return self._address

    def __str__(self):
        return '<TorOnionListeningPort %s:%d>' % (self._address.onion_uri, self._address.onion_port)

    # local_address IHiddenService API fulfilled in ctor
    # hidden_service_dir IHiddenService API fulfilled in ctor
    @property
    def tor_config(self):
        return self._config_ref()  # None if ref dead


@implementer(IStreamServerEndpointStringParser, IPlugin)
class TCPHiddenServiceEndpointParser(object):
    """
    This provides a twisted IPlugin and
    IStreamServerEndpointsStringParser so you can call
    :api:`twisted.internet.endpoints.serverFromString
    <serverFromString>` with a string argument like:

    ``onion:80:localPort=9876:controlPort=9052:hiddenServiceDir=/dev/shm/foo``

    ...or simply:

    ``onion:80``

    If ``controlPort`` is specified, it means connect to an already-running Tor
    on that port and add a hidden-serivce to it.

    ``localPort`` is optional and if not specified, a port is selected by
    the OS.

    If ``hiddenServiceDir`` is not specified, one is created with
    ``tempfile.mkdtemp()``. The IStreamServerEndpoint returned will be
    an instance of :class:`txtorcon.TCPHiddenServiceEndpoint`
    """
    prefix = "onion"

    # note that these are all camelCase because Twisted uses them to
    # do magic parsing stuff, and to conform to Twisted's conventions
    # we should use camelCase in the endpoint definitions...
    def parseStreamServer(self, reactor, public_port, localPort=None,
                          controlPort=None, hiddenServiceDir=None):
        '''
        :api:`twisted.internet.interfaces.IStreamServerEndpointStringParser`
        '''

        public_port = int(public_port)

        if localPort is not None:
            localPort = int(localPort)

        hsd = hiddenServiceDir
        if hsd:
            orig = hsd
            hsd = os.path.expanduser(hsd)
            hsd = os.path.realpath(hsd)
            if orig != hsd:
                log.msg('Using "%s" for hsd' % hsd)

        if controlPort:
            try:
                ep = clientFromString(
                    reactor, "tcp:host=127.0.0.1:port=%d" % int(controlPort))
            except ValueError:
                ep = clientFromString(reactor, "unix:path=%s" % controlPort)
            return TCPHiddenServiceEndpoint.system_tor(
                reactor, ep, public_port,
                hidden_service_dir=hsd,
                local_port=localPort,
                ephemeral=False,
            )

        return TCPHiddenServiceEndpoint.global_tor(
            reactor, public_port,
            hidden_service_dir=hsd,
            local_port=localPort,
            control_port=controlPort,
            ephemeral=False,
        )


def default_tcp4_endpoint_generator(*args, **kw):
    """
    Default generator used to create client-side TCP4ClientEndpoint
    instances.  We do this to make the unit tests work...
    """
    return TCP4ClientEndpoint(*args, **kw)


@implementer(IStreamClientEndpoint)
class TorClientEndpoint(object):
    """
    I am an endpoint class who attempts to establish a SOCKS5
    connection with the system tor process. Either the user must pass
    a SOCKS port into my constructor OR I will attempt to guess the
    Tor SOCKS port by iterating over a list of ports that tor is
    likely to be listening on.

    :param host:
        The hostname to connect to. This of course can be a Tor Hidden
        Service onion address.

    :param port: The tcp port or Tor Hidden Service port.

    :param _proxy_endpoint_generator: This is used for unit tests.

    :param socks_port:
       This optional argument lets the user specify which Tor SOCKS
       port should be used.
    """
    # XXX should get these via the control connection, i.e. ask Tor
    # via GETINFO net/listeners/socks or whatever
    socks_ports_to_try = [9050, 9150]

    def __init__(self, host, port,
                 socks_hostname=None, socks_port=None,
                 socks_username=None, socks_password=None,
                 _proxy_endpoint_generator=default_tcp4_endpoint_generator):
        if host is None or port is None:
            raise ValueError('host and port must be specified')

        self.host = host
        self.port = int(port)
        self._proxy_endpoint_generator = _proxy_endpoint_generator
        self.socks_hostname = socks_hostname
        self.socks_port = int(socks_port) if socks_port is not None else None
        self.socks_username = socks_username
        self.socks_password = socks_password

        if self.socks_port is None:
            self._socks_port_iter = iter(self.socks_ports_to_try)
            self._socks_guessing_enabled = True
        else:
            self._socks_port_iter = [socks_port]
            self._socks_guessing_enabled = False

    @defer.inlineCallbacks
    def connect(self, protocolfactory):
        last_error = None
        for socks_port in self._socks_port_iter:
            self.socks_port = socks_port
            tor_ep = self._proxy_endpoint_generator(
                reactor,
                self.socks_hostname,
                self.socks_port,
            )

            args = (self.host, self.port, tor_ep)
            kwargs = dict()
            if self.socks_username is not None and self.socks_password is not None:
                kwargs['methods'] = dict(
                    login=(self.socks_username, self.socks_password),
                )

            socks_ep = SOCKS5ClientEndpoint(*args, **kwargs)

            try:
                proto = yield socks_ep.connect(protocolfactory)
                defer.returnValue(proto)

            except error.ConnectError as e0:
                last_error = e0
        if last_error is not None:
            raise last_error


@implementer(IPlugin, IStreamClientEndpointStringParserWithReactor)
class TorClientEndpointStringParser(object):
    """
    This provides a twisted IPlugin and
    IStreamClientEndpointsStringParser so you can call
    :api:`twisted.internet.endpoints.clientFromString
    <clientFromString>` with a string argument like:

    ``tor:host=timaq4ygg2iegci7.onion:port=80:socksPort=9050``

    ...or simply:

    ``tor:host=timaq4ygg2iegci7.onion:port=80``

    You may also include a username + password. By default, Tor will
    not put two streams that provided different authentication on the
    same circuit.

    ``tor:host=torproject.org:port=443:socksUsername=foo:socksPassword=bar``

    If ``socksPort`` is specified, it means only use that port to
    attempt to proxy through Tor. If unspecified then try some likely
    socksPorts such as [9050, 9150].

    NOTE that I'm using camelCase variable names in the endpoint
    string to be consistent with the rest of Twisted's naming (and
    their endpoint parsers).

    XXX FIXME if there is no Tor instance found at socksPort, we
    should launch one. Perhaps a separate option? (Should be on by
    default, though, I think).
    """
    prefix = "tor"

    def _parseClient(self, host=None, port=None,
                     socksHostname=None, socksPort=None,
                     socksUsername=None, socksPassword=None):
        if port is not None:
            port = int(port)
        if socksHostname is None:
            socksHostname = '127.0.0.1'
        if socksPort is not None:
            socksPort = int(socksPort)

        return TorClientEndpoint(
            host, port,
            socks_hostname=socksHostname, socks_port=socksPort,
            socks_username=socksUsername, socks_password=socksPassword
        )

    def parseStreamClient(self, *args, **kwargs):
        # for Twisted 14 and 15 (and more) the first argument is
        # 'reactor', for older Twisteds it's not
        if _HAVE_TX_14:
            return self._parseClient(*args[1:], **kwargs)
        return self._parseClient(*args, **kwargs)<|MERGE_RESOLUTION|>--- conflicted
+++ resolved
@@ -41,13 +41,9 @@
 
 from txsocksx.client import SOCKS5ClientEndpoint
 
-<<<<<<< HEAD
-from .torconfig import TorConfig, launch_tor
 from .torconfig import FilesystemHiddenService, EphemeralHiddenService
-=======
-from .torconfig import TorConfig, HiddenService
+from .torconfig import TorConfig
 from .controller import launch
->>>>>>> e9bae74f
 from .torstate import build_tor_connection
 
 
