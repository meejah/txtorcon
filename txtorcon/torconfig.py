--- conflicted
+++ resolved
@@ -224,12 +224,8 @@
 
 class TorProcessProtocol(protocol.ProcessProtocol):
 
-<<<<<<< HEAD
-    def __init__(self, connection_creator, progress_updates=None, config=None):
-=======
-    def __init__(self, connection_creator, progress_updates=None,
+    def __init__(self, connection_creator, progress_updates=None, config=None
                  ireactortime=None, timeout=None):
->>>>>>> d83cd81e
         """
         This will read the output from a Tor process and attempt a
         connection to its control port when it sees any 'Bootstrapped'
@@ -252,10 +248,9 @@
         :param progress_updates: A callback which received progress
             updates with three args: percent, tag, summary
 
-<<<<<<< HEAD
         :param config: a TorConfig object to connect to the
             TorControlProtocl from the launched tor (should it succeed)
-=======
+
         :param ireactortime:
             An object implementing IReactorTime (i.e. a reactor) which
             needs to be supplied if you pass a timeout.
@@ -265,7 +260,6 @@
             unable to reach 100% by this time we will consider the
             setting up of Tor to have failed. Must supply ireactortime
             if you supply this.
->>>>>>> d83cd81e
 
         :ivar tor_protocol: The TorControlProtocol instance connected
             to the Tor this :api:`twisted.internet.protocol.ProcessProtocol <ProcessProtocol>`` is speaking to. Will be valid
@@ -500,11 +494,7 @@
     if connection_creator is None:
         connection_creator = functools.partial(TCP4ClientEndpoint(reactor, 'localhost', control_port).connect,
                                                TorProtocolFactory())
-<<<<<<< HEAD
-    process_protocol = TorProcessProtocol(connection_creator, progress_updates, config)
-=======
-    process_protocol = TorProcessProtocol(connection_creator, progress_updates, reactor, timeout)
->>>>>>> d83cd81e
+    process_protocol = TorProcessProtocol(connection_creator, progress_updates, config, reactor, timeout)
 
     # we set both to_delete and the shutdown events because this
     # process might be shut down way before the reactor, but if the
