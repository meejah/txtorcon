--- conflicted
+++ resolved
@@ -7,12 +7,8 @@
 
 import six
 import time
-<<<<<<< HEAD
-import datetime
+from datetime import datetime
 import random
-=======
-from datetime import datetime
->>>>>>> 47b164e7
 
 from twisted.python.failure import Failure
 from twisted.python import log
