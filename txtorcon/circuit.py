--- conflicted
+++ resolved
@@ -527,25 +527,6 @@
     """
 
 
-<<<<<<< HEAD
-class TimeoutCircuitListener(CircuitListenerMixin):
-    """
-    implements ICircuitListener
-    """
-
-    def __init__(self):
-        self.reason = ''
-
-    def circuit_closed(self, circuit, **kw):
-        self.reason = _extract_reason(kw)
-        txtorlog.msg("circuit_closed", circuit)
-
-    def circuit_failed(self, circuit, **kw):
-        self.reason = _extract_reason(kw)
-        txtorlog.msg("circuit_failed", circuit, str(kw))
-
-=======
->>>>>>> b8cb6aa3
 def build_timeout_circuit(tor_state, reactor, path, timeout, using_guards=False):
     """
     Build a new circuit within a timeout.
