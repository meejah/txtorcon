
##
## wrapper for GeoIP since the API for city vs. country is different.
##

import os
import hmac
import hashlib
import shutil
import socket
import subprocess

try:
    import GeoIP
    def create_geoip(fname):
        try:
            ## It's more "pythonic" to just wait for the exception,
            ## but GeoIP prints out "Can't open..." messages for you,
            ## which isn't desired here
            if not os.path.isfile(fname):
                raise IOError("Can't find %s" % fname)
            return GeoIP.open(fname, GeoIP.GEOIP_STANDARD)

        except GeoIP.error:
            raise IOError("Can't load %s" % fname)

except ImportError:
    import pygeoip
    create_geoip = pygeoip.GeoIP

try:
    import psutil
    process_factory = psutil.Process
except ImportError:
    process_factory = int

city = None
country = None
asn = None

try:
    city = create_geoip("/usr/share/GeoIP/GeoLiteCity.dat")
except IOError:
    city = None

try:
    asn = create_geoip("/usr/share/GeoIP/GeoIPASNum.dat")
except IOError:
    asn = None

try:
    country = create_geoip("/usr/share/GeoIP/IP.dat")
except IOError:
    country = None

def find_keywords(args):
    """
    This splits up strings like name=value, foo=bar into a dict. Does NOT deal
    with quotes in value (e.g. key="value with space" will not work

    :return:
        a dict of key->value (both strings) of all name=value type keywords found in args.
    """
    return dict(x.split('=', 1) for x in args if '=' in x)

def delete_file_or_tree(*args):
    """
    For every path in args, try to delete it as a file or a directory
    tree. Ignores deletion errors.
    """

    for f in args:
        try:
            os.unlink(f)
        except OSError:
            shutil.rmtree(f, ignore_errors=True)

def ip_from_int(self, ip):
        """ Convert long int back to dotted quad string """
        return socket.inet_ntoa(struct.pack('>I', ip))

def process_from_address(addr, port, torstate=None):
    """
    Determines the PID from the address/port provided by using lsof
    and returns a psutil.Process object (or None). In the special case
    the addr is '(Tor_internal)' then the Process having the PID of
    the Tor process (as gotten from the torstate object) is
    returned. In this case if no torstate instance is given, None is
    returned.

    If psutil isn't installed, the PIDs are returned instead of
    psutil.Process instances.
    """

    if addr == None:
        return None

    if "(tor_internal)" == str(addr).lower():
        if torstate is None:
            return None
        return process_factory(torstate.tor_pid)

    proc = subprocess.Popen(['lsof','-i','4tcp@%s:%s' % (addr,port)],
                            stdout = subprocess.PIPE)
    (stdout, stderr) = proc.communicate()
    lines = stdout.split('\n')
    if len(lines) > 1:
        pid = int(lines[1].split()[1])
        return process_factory(int(pid))

    return None

<<<<<<< HEAD
def hmac_sha256(key, msg):
    """
    Adapted from rransom's tor-utils git repository. Returns the
    digest (binary) of an HMAC with SHA256 over msg with key.
    """

    return hmac.new(key, msg, hashlib.sha256).digest()

CRYPTOVARIABLE_EQUALITY_COMPARISON_NONCE = os.urandom(32)
def compare_via_hash(x, y):
    """
    Taken from rrandom's tor-utils git repository, to compare two
    hashes in something resembling constant time (or at least, not
    leaking timing info?)
    """
    return (hmac_sha256(CRYPTOVARIABLE_EQUALITY_COMPARISON_NONCE, x) ==
            hmac_sha256(CRYPTOVARIABLE_EQUALITY_COMPARISON_NONCE, y))
=======

>>>>>>> b2080db8

##
## classes
##

class NetLocation:
    """
    Represents the location of an IP address, either city or country
    level resolution depending on what GeoIP database was loaded. If
    the ASN database is available you get that also.
    """

    def __init__(self, ipaddr):
        "ipaddr should be a dotted-quad"
        self.ip = ipaddr
        self.latlng = (None, None)
        self.countrycode = None
        self.city = None
        self.asn = None

        if city:
            r = city.record_by_addr(self.ip)
            if r is not None:
                self.countrycode = r['country_code']
                self.latlng = (r['latitude'], r['longitude'])
                self.city = (r['city'], r['region'])

        elif country:
            self.countrycode = country.country_code_by_addr(ipaddr)

        else:
            self.countrycode = ''

        if asn:
            self.asn = asn.org_by_addr(self.ip)
<|MERGE_RESOLUTION|>--- conflicted
+++ resolved
@@ -110,7 +110,6 @@
 
     return None
 
-<<<<<<< HEAD
 def hmac_sha256(key, msg):
     """
     Adapted from rransom's tor-utils git repository. Returns the
@@ -128,9 +127,6 @@
     """
     return (hmac_sha256(CRYPTOVARIABLE_EQUALITY_COMPARISON_NONCE, x) ==
             hmac_sha256(CRYPTOVARIABLE_EQUALITY_COMPARISON_NONCE, y))
-=======
-
->>>>>>> b2080db8
 
 ##
 ## classes
